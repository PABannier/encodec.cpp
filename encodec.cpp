#include <cassert>
#include <cmath>
#include <cstring>
#include <stdexcept>
#include <fstream>
#include <map>
#include <memory>
#include <string>
#include <vector>

#include "ggml.h"
#include "ggml-alloc.h"
#include "ggml-backend.h"
#include "encodec.h"


typedef enum {
    // Run the end-to-end encoder-decoder pipeline
    full        = 0,
    // Encode an audio (encoder + quantizer encode)
    encode_only = 1,
    // Decode an audio from a compressed representation (quantizer decode + decoder)
    decode_only = 2,
} encodec_run_mode;

void print_tensor(struct ggml_tensor * a) {
    float sum = 0;
    float maxv = -INFINITY;
    float minv = INFINITY;
    if (a) {
        for (int i = 0; i < a->ne[3]; i++) {
            for (int j = 0; j < a->ne[2]; j++) {
                for (int k = 0; k < a->ne[1]; k++) {
                    for (int l = 0; l < a->ne[0]; l++) {
                        if (a->type == GGML_TYPE_F32) {
                            float * aval = (float *) (
                                (char *) a->data + i*a->nb[3] + j*a->nb[2] + k*a->nb[1] + l*a->nb[0]);
                            sum += *aval;
                            maxv = *aval > maxv ? *aval : maxv;
                            minv = *aval < minv ? *aval : minv;
                            // printf("%.4f ", *aval);
                        } else if (a->type == GGML_TYPE_F16) {
                            ggml_fp16_t * tmp = (ggml_fp16_t *) (
                                (char *) a->data + i*a->nb[3] + j*a->nb[2] + k*a->nb[1] + l*a->nb[0]);
                            float aval = ggml_fp16_to_fp32(*tmp);
                            sum += aval;
                            maxv = aval > maxv ? aval : maxv;
                            minv = aval < minv ? aval : minv;
                            // printf("%.4f ", aval);
                        } else if (a->type == GGML_TYPE_I32) {
                            int32_t * aval = (int32_t *) (
                                (char *) a->data + i*a->nb[3] + j*a->nb[2] + k*a->nb[1] + l*a->nb[0]);
                            sum += (float) *aval;
                            printf("%d ", *aval);
                        } else {
                            throw std::runtime_error("Wrong tensor type.");
                        }
                    }
                    // printf("\n");
                }
                // printf("\n\n");
            }
        }
<<<<<<< HEAD
        printf("dim = [%d, %d, %d, %d]\n", a->ne[0], a->ne[1], a->ne[2], a->ne[3]);
=======
        printf("sum=%.2f; max=%.2f; min=%.2f\n", sum, maxv, minv);
        printf("shape=[%d, %d, %d, %d]\n", a->ne[0], a->ne[1], a->ne[2], a->ne[3]);
>>>>>>> dfe759cc
    }
}

template<typename T>
static void read_safe(std::ifstream& infile, T& dest) {
    infile.read((char*)& dest, sizeof(T));
}

static void ggml_graph_compute_helper(std::vector<uint8_t> & buf, ggml_cgraph * graph, int n_threads) {
    struct ggml_cplan plan = ggml_graph_plan(graph, n_threads);

    if (plan.work_size > 0) {
        buf.resize(plan.work_size);
        plan.work_data = buf.data();
    }

    ggml_graph_compute(graph, &plan);
}

static void ggml_disconnect_node_from_graph(ggml_tensor * t) {
    t->op = GGML_OP_NONE;
    for (int i = 0; i < GGML_MAX_SRC; i++) {
        t->src[i] = NULL;
    }
}

static void encodec_sigmoid_impl(
                    struct ggml_tensor * dst,
              const struct ggml_tensor * src,
                                   int   ith,
                                   int   nth,
                                  void * userdata) {
    GGML_ASSERT(userdata == NULL);
    GGML_ASSERT(ggml_are_same_shape(dst, src));
    GGML_ASSERT(ggml_is_contiguous(dst));
    GGML_ASSERT(ggml_is_contiguous(src));

    const float * src_data = ggml_get_data_f32(src);
    float * dst_data = ggml_get_data_f32(dst);

    const int ne = (int)ggml_nelements(dst);
    const int dr = (ne + nth - 1) / nth;
    const int ie0 = dr * ith;
    const int ie1 = std::min(ie0 + dr, ne);

    for (int i = ie0; i < ie1; ++i) {
        dst_data[i] = 1.0f / (1.0f + expf(-src_data[i]));
    }
}

static struct ggml_tensor * encodec_sigmoid(ggml_context * ctx, struct ggml_tensor * x) {
    return ggml_map_custom1(ctx, x, encodec_sigmoid_impl, GGML_N_TASKS_MAX, NULL);
}

static int get_extra_padding_for_conv_1d(ggml_tensor * inp, float kernel_size, float stride, float padding_total) {
    float length = inp->ne[0];
    float n_frames = (length - kernel_size + padding_total) / stride + 1.0f;
    int ideal_length = (ceilf(n_frames) - 1) * stride + (kernel_size - padding_total);
    return ideal_length - length;
}

static struct ggml_tensor * pad_1d(ggml_context * ctx0, ggml_tensor * inp, int padding_left, int padding_right) {
    int length = inp->ne[0];
    int dim = inp->ne[1];

    const int max_pad = std::max(padding_left, padding_right);
    int extra_pad = 0;

    if (length <= max_pad) {
        extra_pad = max_pad - length + 1;

        // constant padding
        struct ggml_tensor * out = ggml_new_tensor_2d(ctx0, inp->type, length+extra_pad, dim);
        ggml_set_zero(out);
        out = ggml_set_2d(ctx0, out, inp, out->nb[1], 0);
    }

    struct ggml_tensor * padded = ggml_pad_reflec_1d(ctx0, inp, padding_left, padding_right);

    const int end = padded->ne[0] - extra_pad;
    struct ggml_tensor *dest = ggml_view_2d(ctx0, padded, end, dim, padded->nb[1], 0);

    return dest;
}

static struct ggml_tensor * unpad_1d(ggml_context * ctx0, ggml_tensor * inp, int padding_left, int padding_right) {
    int length = inp->ne[0];
    int dim    = inp->ne[1];

    assert(padding_left  >= 0);
    assert(padding_right >= 0);
    assert(padding_left + padding_right <= length);

    int end = length - padding_right;

    int offset = padding_left * inp->nb[1];
    struct ggml_tensor * dst = ggml_view_2d(ctx0, inp, end, dim, inp->nb[1], offset);

    return dst;
}

static struct ggml_tensor * strided_conv_1d(
             ggml_context * ctx0,
              ggml_tensor * inp,
              ggml_tensor * conv_w,
              ggml_tensor * conv_b,
                      int   stride) {
    int kernel_size   = conv_w->ne[0];
    int padding_total = kernel_size - stride;
    int extra_padding = get_extra_padding_for_conv_1d(inp, kernel_size, stride, padding_total);

    struct ggml_tensor * padded_inp = pad_1d(ctx0, inp, padding_total, extra_padding);
    struct ggml_tensor * dst = ggml_conv_1d(ctx0, conv_w, padded_inp, stride, 0, 1);

    // add bias
    dst = ggml_transpose(ctx0, dst);
    dst = ggml_add(ctx0, ggml_repeat(ctx0, conv_b, dst), dst);
    dst = ggml_cont(ctx0, ggml_transpose(ctx0, dst));

    return dst;
}

static struct ggml_tensor * strided_conv_transpose_1d(
      struct ggml_context * ctx0,
       struct ggml_tensor * inp,
       struct ggml_tensor * conv_w,
       struct ggml_tensor * conv_b,
                      int   stride) {

    struct ggml_tensor * dst = ggml_conv_transpose_1d(
        ctx0, conv_w, inp, stride, 0 /* p0 */, 1 /* d0 */);

    return dst;

    // add bias
    dst = ggml_transpose(ctx0, dst);
    dst = ggml_add(ctx0, ggml_repeat(ctx0, conv_b, dst), dst);
    dst = ggml_cont(ctx0, ggml_transpose(ctx0, dst));

    return dst;

    // int kernel_size   = conv_w->ne[0];
    // int padding_total = kernel_size - stride;

    // int padding_right = ceilf(padding_total);
    // int padding_left = padding_total - padding_right;

    // struct ggml_tensor * unpadded = unpad_1d(ctx0, dst, padding_left, padding_right);
    // unpadded = ggml_cont(ctx0, unpadded);

    // return unpadded;
}

static struct ggml_tensor * forward_pass_lstm_unilayer(
            struct ggml_context * ctx0,
             struct ggml_allocr * allocr,
             struct ggml_tensor * inp,
             struct ggml_tensor * weight_ih,
             struct ggml_tensor * weight_hh,
             struct ggml_tensor * bias_ih,
             struct ggml_tensor * bias_hh) {

    const int input_dim  = inp->ne[1];
    const int hidden_dim = weight_ih->ne[1]/4;
    const int seq_length = inp->ne[0];

    struct ggml_tensor * hs = ggml_new_tensor_2d(ctx0, GGML_TYPE_F32, hidden_dim, seq_length);
    ggml_allocr_alloc(allocr, hs);

    struct ggml_tensor * c_t = ggml_new_tensor_1d(ctx0, GGML_TYPE_F32, hidden_dim);
    ggml_allocr_alloc(allocr, c_t);

    struct ggml_tensor * h_t = ggml_new_tensor_1d(ctx0, GGML_TYPE_F32, hidden_dim);
    ggml_allocr_alloc(allocr, h_t);

    if (!ggml_allocr_is_measure(allocr)) {
        h_t = ggml_set_zero(h_t);
        c_t = ggml_set_zero(c_t);
    }

    struct ggml_tensor * current = ggml_cont(ctx0, ggml_transpose(ctx0, inp));

    for (int t = 0; t < seq_length; t++) {
        struct ggml_tensor * x_t = ggml_view_1d(ctx0, current, input_dim, t*current->nb[1]);

        struct ggml_tensor * inp_gates = ggml_mul_mat(ctx0, weight_ih, x_t);
        inp_gates = ggml_add(ctx0, inp_gates, bias_ih);

        struct ggml_tensor * hid_gates = ggml_mul_mat(ctx0, weight_hh, h_t);
        hid_gates = ggml_add(ctx0, hid_gates, bias_hh);

        struct ggml_tensor * out_gates = ggml_add(ctx0, inp_gates, hid_gates);

        struct ggml_tensor * i_t = encodec_sigmoid(ctx0, ggml_view_1d(ctx0, out_gates, hidden_dim, 0*sizeof(float)*hidden_dim));
        struct ggml_tensor * f_t = encodec_sigmoid(ctx0, ggml_view_1d(ctx0, out_gates, hidden_dim, 1*sizeof(float)*hidden_dim));
        struct ggml_tensor * g_t = ggml_tanh      (ctx0, ggml_view_1d(ctx0, out_gates, hidden_dim, 2*sizeof(float)*hidden_dim));
        struct ggml_tensor * o_t = encodec_sigmoid(ctx0, ggml_view_1d(ctx0, out_gates, hidden_dim, 3*sizeof(float)*hidden_dim));

        c_t = ggml_add(ctx0, ggml_mul(ctx0, f_t, c_t), ggml_mul(ctx0, i_t, g_t));

        h_t = ggml_mul(ctx0, o_t, ggml_tanh(ctx0, c_t));

        hs = ggml_set_1d(ctx0, hs, h_t, t*hs->nb[1]);
    }

    hs = ggml_cont(ctx0, ggml_transpose(ctx0, hs));

    return hs;
}

bool encodec_load_model_weights(const std::string& fname, encodec_model& model) {
    fprintf(stderr, "%s: loading model from '%s'\n", __func__, fname.c_str());

    auto infile = std::ifstream(fname, std::ios::binary);
    if (!infile) {
        fprintf(stderr, "%s: failed to open '%s'\n", __func__, fname.c_str());
        return false;
    }

    // verify magic (i.e. ggml signature in hex format)
    {
        uint32_t magic;
        read_safe(infile, magic);
        if (magic != ENCODEC_FILE_MAGIC) {
            fprintf(stderr, "%s: invalid model file '%s' (bad magic)\n", __func__, fname.c_str());
            return false;
        }
    }

    // load hparams
    {
        auto & hparams = model.hparams;

        read_safe(infile, hparams.in_channels);
        read_safe(infile, hparams.hidden_dim);
        read_safe(infile, hparams.n_filters);
        read_safe(infile, hparams.kernel_size);
        read_safe(infile, hparams.residual_kernel_size);
        // read_safe(infile, hparams.ratios);
        read_safe(infile, hparams.n_q);
        read_safe(infile, hparams.n_bins);
        read_safe(infile, hparams.ftype);

        const int32_t qntvr = hparams.ftype / GGML_QNT_VERSION_FACTOR;

        printf("%s: in_channels = %d\n", __func__, hparams.in_channels);
        printf("%s: hidden_dim  = %d\n", __func__, hparams.hidden_dim);
        printf("%s: n_filters   = %d\n", __func__, hparams.n_filters);
        printf("%s: kernel_size = %d\n", __func__, hparams.kernel_size);
        printf("%s: res_kernel  = %d\n", __func__, hparams.residual_kernel_size);
        // printf("%s: ratios      = %d\n", __func__, hparams.ratios);
        printf("%s: n_q         = %d\n", __func__, hparams.n_q);
        printf("%s: n_bins      = %d\n", __func__, hparams.n_bins);
        printf("%s: ftype       = %d\n", __func__, hparams.ftype);
        printf("%s: qntvr       = %d\n", __func__, qntvr);

        hparams.ftype %= GGML_QNT_VERSION_FACTOR;
    }

    // for the big tensors, we have the option to store the data in 16-bit floats or quantized
    // in order to save memory and also to speed up the computation
    ggml_type wtype = ggml_ftype_to_ggml_type((ggml_ftype) (model.hparams.ftype));
    if (wtype == GGML_TYPE_COUNT) {
        fprintf(stderr, "%s: invalid model file '%s' (bad ftype value %d)\n",
                __func__, fname.c_str(), model.hparams.ftype);
        return 1;
    }

    auto & ctx = model.ctx;

    size_t buffer_size = 0;
    size_t n_tensors = 0;

    // Evaluating context size
    {
        const auto & hparams = model.hparams;

        const int in_channels   = hparams.in_channels;
        const int hidden_dim    = hparams.hidden_dim;
        const int n_filters     = hparams.n_filters;
        const int kernel_size   = hparams.kernel_size;
        const int res_kernel_sz = hparams.residual_kernel_size;
        const int n_q           = hparams.n_q;
        const int n_bins        = hparams.n_bins;
        const int *ratios       = hparams.ratios;
        const int n_lstm_layers = hparams.n_lstm_layers;

        // encoder
        {
            int mult = 1;  // scaling factor for hidden size

            // initial conv1d layer
            buffer_size += in_channels * n_filters * kernel_size * ggml_type_size(wtype);  // weight
            buffer_size += n_filters * ggml_type_size(GGML_TYPE_F32);                      // bias

            // resnet blocks
            for (int i = 0; i < 4; i++) {
                // conv1
                buffer_size += res_kernel_sz * (mult*n_filters) * (mult*n_filters/2) * ggml_type_size(wtype); // weight
                buffer_size += (mult*n_filters/2) * ggml_type_size(GGML_TYPE_F32);                            // bias

                // conv2
                buffer_size += (mult*n_filters/2) * (mult*n_filters) * ggml_type_size(wtype); // weight
                buffer_size += (mult*n_filters) * ggml_type_size(GGML_TYPE_F32);              // bias

                // shortcut
                buffer_size += (mult*n_filters) * (mult*n_filters) * ggml_type_size(wtype); // weight
                buffer_size += (mult*n_filters) * ggml_type_size(GGML_TYPE_F32);            // bias

                // downsampling layers
                buffer_size += (2*ratios[3-i]) * (mult*n_filters) * (mult*n_filters*2) * ggml_type_size(wtype); // weight
                buffer_size += (2*mult*n_filters) * ggml_type_size(GGML_TYPE_F32);                              // bias

                mult *= 2;
            }

            // lstm
            buffer_size += 2 * n_lstm_layers * (mult*n_filters) * (4*mult*n_filters) * ggml_type_size(wtype); // weight_ih and weight_hh
            buffer_size += 2 * n_lstm_layers * (4*mult*n_filters) * ggml_type_size(GGML_TYPE_F32);            // bias_ih and bias_hh

            // final conv
            buffer_size += kernel_size * (mult*n_filters) * hidden_dim * ggml_type_size(wtype); // weight
            buffer_size += hidden_dim * ggml_type_size(GGML_TYPE_F32);                          // bias
        }

        // decoder mirrors the encoder (same number of parameters), just double context size
        buffer_size *= 2;

        // quantizer
        buffer_size += n_q * hidden_dim * n_bins * ggml_type_size(GGML_TYPE_F32);  // embed

        buffer_size += 10ull*MB;  // object overhead

        n_tensors = ((4 * 2) * 4 + 2 + 4 * n_lstm_layers + 2) * 2;  // encoder and decoder
        n_tensors += n_q * 1;  // quantizer

        printf("%s: ggml tensor size    = %d bytes\n", __func__, (int) sizeof(ggml_tensor));
        printf("%s: backend buffer size = %6.2f MB\n", __func__, buffer_size/(1024.0*1024.0));
    }

    // create the ggml context
    {
        struct ggml_init_params params = {
            /* .mem_size   = */   ggml_tensor_overhead() * n_tensors,
            /* .mem_buffer = */   NULL,
            /* .no_alloc   = */   true,
        };

        model.ctx = ggml_init(params);
        if(!model.ctx) {
            fprintf(stderr, "%s: ggml_init() failed\n", __func__);
            return false;
        }
    }

    if (!model.backend) {
        // fallback to CPU backend
        fprintf(stderr, "%s: using CPU backend\n", __func__);
        model.backend = ggml_backend_cpu_init();
    }

    if (!model.backend) {
        fprintf(stderr, "%s: ggml_backend_cpu_init() failed\n", __func__);
        return false;
    }

    // allocate weights buffer
    model.buffer_w = ggml_backend_alloc_buffer(model.backend, buffer_size);

    // prepare memory for the weights
    {
        const auto & hparams = model.hparams;

        const int in_channels   = hparams.in_channels;
        const int hidden_dim    = hparams.hidden_dim;
        const int n_filters     = hparams.n_filters;
        const int kernel_size   = hparams.kernel_size;
        const int res_kernel_sz = hparams.residual_kernel_size;
        const int n_q           = hparams.n_q;
        const int *ratios       = hparams.ratios;
        const int n_bins        = hparams.n_bins;

        // encoder
        {
            model.encoder.blocks.resize(4);

            int mult = 1;  // scaling factor for hidden size

            model.encoder.init_conv_w = ggml_new_tensor_3d(ctx, wtype, kernel_size, in_channels, mult*n_filters);
            model.encoder.init_conv_b = ggml_new_tensor_1d(ctx, GGML_TYPE_F32, mult*n_filters);

            model.tensors["encoder.model.0.conv.conv.weight"] = model.encoder.init_conv_w;
            model.tensors["encoder.model.0.conv.conv.bias"]   = model.encoder.init_conv_b;

            for (int i = 0; i < 4; i++) {
                // conv1
                model.encoder.blocks[i].conv_1_w = ggml_new_tensor_3d(ctx, wtype, res_kernel_sz, mult*n_filters, mult*n_filters/2);
                model.encoder.blocks[i].conv_1_b = ggml_new_tensor_1d(ctx, GGML_TYPE_F32, mult*n_filters/2);

                model.tensors["encoder.model." + std::to_string(3*i+1) + ".block.1.conv.conv.weight"] = model.encoder.blocks[i].conv_1_w;
                model.tensors["encoder.model." + std::to_string(3*i+1) + ".block.1.conv.conv.bias"]   = model.encoder.blocks[i].conv_1_b;

                // conv2
                model.encoder.blocks[i].conv_2_w = ggml_new_tensor_3d(ctx, wtype, 1, mult*n_filters/2, mult*n_filters);
                model.encoder.blocks[i].conv_2_b = ggml_new_tensor_1d(ctx, GGML_TYPE_F32, mult*n_filters);

                model.tensors["encoder.model." + std::to_string(3*i+1) + ".block.3.conv.conv.weight"] = model.encoder.blocks[i].conv_2_w;
                model.tensors["encoder.model." + std::to_string(3*i+1) + ".block.3.conv.conv.bias"]   = model.encoder.blocks[i].conv_2_b;

                // shortcut conv
                model.encoder.blocks[i].conv_sc_w = ggml_new_tensor_3d(ctx, wtype, 1, mult*n_filters, mult*n_filters);
                model.encoder.blocks[i].conv_sc_b = ggml_new_tensor_1d(ctx, GGML_TYPE_F32, mult*n_filters);

                model.tensors["encoder.model." + std::to_string(3*i+1) + ".shortcut.conv.conv.weight"] = model.encoder.blocks[i].conv_sc_w;
                model.tensors["encoder.model." + std::to_string(3*i+1) + ".shortcut.conv.conv.bias"]   = model.encoder.blocks[i].conv_sc_b;

                // downsampling
                model.encoder.blocks[i].ds_conv_w = ggml_new_tensor_3d(ctx, wtype, 2*ratios[3-i], mult*n_filters, mult*n_filters*2);
                model.encoder.blocks[i].ds_conv_b = ggml_new_tensor_1d(ctx, GGML_TYPE_F32, mult*n_filters*2);

                model.tensors["encoder.model." + std::to_string(3*(i+1)) + ".conv.conv.weight"] = model.encoder.blocks[i].ds_conv_w;
                model.tensors["encoder.model." + std::to_string(3*(i+1)) + ".conv.conv.bias"]   = model.encoder.blocks[i].ds_conv_b;

                mult *= 2;
            }

            // LSTM
            model.encoder.lstm.l0_ih_w = ggml_new_tensor_2d(ctx, wtype, mult*n_filters, 4*mult*n_filters);
            model.encoder.lstm.l1_ih_w = ggml_new_tensor_2d(ctx, wtype, mult*n_filters, 4*mult*n_filters);

            model.tensors["encoder.model.13.lstm.weight_ih_l0"] = model.encoder.lstm.l0_ih_w;
            model.tensors["encoder.model.13.lstm.weight_ih_l1"] = model.encoder.lstm.l1_ih_w;

            model.encoder.lstm.l0_hh_w = ggml_new_tensor_2d(ctx, wtype, mult*n_filters, 4*mult*n_filters);
            model.encoder.lstm.l1_hh_w = ggml_new_tensor_2d(ctx, wtype, mult*n_filters, 4*mult*n_filters);

            model.tensors["encoder.model.13.lstm.weight_hh_l0"] = model.encoder.lstm.l0_hh_w;
            model.tensors["encoder.model.13.lstm.weight_hh_l1"] = model.encoder.lstm.l1_hh_w;

            model.encoder.lstm.l0_ih_b = ggml_new_tensor_1d(ctx, GGML_TYPE_F32, 4*mult*n_filters);
            model.encoder.lstm.l1_ih_b = ggml_new_tensor_1d(ctx, GGML_TYPE_F32, 4*mult*n_filters);

            model.tensors["encoder.model.13.lstm.bias_ih_l0"] = model.encoder.lstm.l0_ih_b;
            model.tensors["encoder.model.13.lstm.bias_ih_l1"] = model.encoder.lstm.l1_ih_b;

            model.encoder.lstm.l0_hh_b = ggml_new_tensor_1d(ctx, GGML_TYPE_F32, 4*mult*n_filters);
            model.encoder.lstm.l1_hh_b = ggml_new_tensor_1d(ctx, GGML_TYPE_F32, 4*mult*n_filters);

            model.tensors["encoder.model.13.lstm.bias_hh_l0"] = model.encoder.lstm.l0_hh_b;
            model.tensors["encoder.model.13.lstm.bias_hh_l1"] = model.encoder.lstm.l1_hh_b;

            // final conv
            model.encoder.final_conv_w = ggml_new_tensor_3d(ctx, wtype, kernel_size, mult*n_filters, hidden_dim);
            model.encoder.final_conv_b = ggml_new_tensor_1d(ctx, GGML_TYPE_F32, hidden_dim);

            model.tensors["encoder.model.15.conv.conv.weight"] = model.encoder.final_conv_w;
            model.tensors["encoder.model.15.conv.conv.bias"]   = model.encoder.final_conv_b;
        }

        // decoder
        {
            model.decoder.blocks.resize(4);

            int mult = 16;  // 2**len(ratios)

            model.decoder.init_conv_w = ggml_new_tensor_3d(ctx, wtype, kernel_size, hidden_dim, mult*n_filters);
            model.decoder.init_conv_b = ggml_new_tensor_1d(ctx, GGML_TYPE_F32, mult*n_filters);

            model.tensors["decoder.model.0.conv.conv.weight"] = model.decoder.init_conv_w;
            model.tensors["decoder.model.0.conv.conv.bias"]   = model.decoder.init_conv_b;

            // LSTM
            model.decoder.lstm.l0_ih_w = ggml_new_tensor_2d(ctx, wtype, mult*n_filters, 4*mult*n_filters);
            model.decoder.lstm.l1_ih_w = ggml_new_tensor_2d(ctx, wtype, mult*n_filters, 4*mult*n_filters);

            model.tensors["decoder.model.1.lstm.weight_ih_l0"] = model.decoder.lstm.l0_ih_w;
            model.tensors["decoder.model.1.lstm.weight_ih_l1"] = model.decoder.lstm.l1_ih_w;

            model.decoder.lstm.l0_hh_w = ggml_new_tensor_2d(ctx, wtype, mult*n_filters, 4*mult*n_filters);
            model.decoder.lstm.l1_hh_w = ggml_new_tensor_2d(ctx, wtype, mult*n_filters, 4*mult*n_filters);

            model.tensors["decoder.model.1.lstm.weight_hh_l0"] = model.decoder.lstm.l0_hh_w;
            model.tensors["decoder.model.1.lstm.weight_hh_l1"] = model.decoder.lstm.l1_hh_w;

            model.decoder.lstm.l0_ih_b = ggml_new_tensor_1d(ctx, GGML_TYPE_F32, 4*mult*n_filters);
            model.decoder.lstm.l1_ih_b = ggml_new_tensor_1d(ctx, GGML_TYPE_F32, 4*mult*n_filters);

            model.tensors["decoder.model.1.lstm.bias_ih_l0"] = model.decoder.lstm.l0_ih_b;
            model.tensors["decoder.model.1.lstm.bias_ih_l1"] = model.decoder.lstm.l1_ih_b;

            model.decoder.lstm.l0_hh_b = ggml_new_tensor_1d(ctx, GGML_TYPE_F32, 4*mult*n_filters);
            model.decoder.lstm.l1_hh_b = ggml_new_tensor_1d(ctx, GGML_TYPE_F32, 4*mult*n_filters);

            model.tensors["decoder.model.1.lstm.bias_hh_l0"] = model.decoder.lstm.l0_hh_b;
            model.tensors["decoder.model.1.lstm.bias_hh_l1"] = model.decoder.lstm.l1_hh_b;

            for (int i = 0; i < 4; i++) {
                // upsampling
                model.decoder.blocks[i].us_conv_w = ggml_new_tensor_3d(ctx, wtype, ratios[i]*2, mult*n_filters/2, mult*n_filters);
                model.decoder.blocks[i].us_conv_b = ggml_new_tensor_1d(ctx, GGML_TYPE_F32, mult*n_filters/2);

                model.tensors["decoder.model." + std::to_string(3*(i+1)) + ".convtr.convtr.weight"] = model.decoder.blocks[i].us_conv_w;
                model.tensors["decoder.model." + std::to_string(3*(i+1)) + ".convtr.convtr.bias"]   = model.decoder.blocks[i].us_conv_b;

                // conv1
                model.decoder.blocks[i].conv_1_w = ggml_new_tensor_3d(ctx, wtype, res_kernel_sz, mult*n_filters/2, mult*n_filters/4);
                model.decoder.blocks[i].conv_1_b = ggml_new_tensor_1d(ctx, GGML_TYPE_F32, mult*n_filters/4);

                model.tensors["decoder.model." + std::to_string(3*(i+1)+1) + ".block.1.conv.conv.weight"] = model.decoder.blocks[i].conv_1_w;
                model.tensors["decoder.model." + std::to_string(3*(i+1)+1) + ".block.1.conv.conv.bias"]     = model.decoder.blocks[i].conv_1_b;

                // conv2
                model.decoder.blocks[i].conv_2_w = ggml_new_tensor_3d(ctx, wtype, 1, mult*n_filters/4, mult*n_filters/2);
                model.decoder.blocks[i].conv_2_b = ggml_new_tensor_1d(ctx, GGML_TYPE_F32, mult*n_filters/2);

                model.tensors["decoder.model." + std::to_string(3*(i+1)+1) + ".block.3.conv.conv.weight"] = model.decoder.blocks[i].conv_2_w;
                model.tensors["decoder.model." + std::to_string(3*(i+1)+1) + ".block.3.conv.conv.bias"]   = model.decoder.blocks[i].conv_2_b;

                // shortcut
                model.decoder.blocks[i].conv_sc_w = ggml_new_tensor_3d(ctx, wtype, 1, mult*n_filters/2, mult*n_filters/2);
                model.decoder.blocks[i].conv_sc_b = ggml_new_tensor_1d(ctx, GGML_TYPE_F32, mult*n_filters/2);

                model.tensors["decoder.model." + std::to_string(3*(i+1)+1) + ".shortcut.conv.conv.weight"] = model.decoder.blocks[i].conv_sc_w;
                model.tensors["decoder.model." + std::to_string(3*(i+1)+1) + ".shortcut.conv.conv.bias"]   = model.decoder.blocks[i].conv_sc_b;

                mult /= 2;
            }

            model.decoder.final_conv_w = ggml_new_tensor_3d(ctx, wtype, kernel_size, n_filters, in_channels);
            model.decoder.final_conv_b = ggml_new_tensor_1d(ctx, GGML_TYPE_F32, in_channels);

            model.tensors["decoder.model.15.conv.conv.weight"] = model.decoder.final_conv_w;
            model.tensors["decoder.model.15.conv.conv.bias"]   = model.decoder.final_conv_b;
        }

        // quantizer
        {
            model.quantizer.blocks.resize(n_q);

            for (int i = 0; i < n_q; i++) {
                model.quantizer.blocks[i].embed = ggml_new_tensor_2d(ctx, GGML_TYPE_F32, hidden_dim, n_bins);

                model.tensors["quantizer.vq.layers." + std::to_string(i) + "._codebook.embed"] = model.quantizer.blocks[i].embed;
            }
        }

    }

    // load weights
    {
        ggml_allocr * alloc = ggml_allocr_new_from_buffer(model.buffer_w);

        size_t total_size = 0;
        model.n_loaded    = 0;

        std::vector<char> read_buf;

        while(true) {
            int32_t n_dims;
            int32_t length;
            int32_t ftype;

            read_safe(infile, n_dims);
            read_safe(infile, length);
            read_safe(infile, ftype);

            if (infile.eof()) {
                break;
            }

            int32_t nelements = 1;
            int32_t ne[3] = {1, 1, 1};
            for (int i = 0; i < n_dims; i++) {
                read_safe(infile, ne[i]);
                nelements *= ne[i];
            }

            std::string name;
            std::vector<char> buf(length);
            infile.read(&buf[0], buf.size());
            name.assign(&buf[0], buf.size());

            if (model.tensors.find(name.data()) == model.tensors.end()) {
                fprintf(stderr, "%s: unknown tensor '%s' in model file\n", __func__, name.data());
                return false;
            }

            auto tensor = model.tensors[name.data()];
            ggml_set_name(tensor, name.c_str());
            if (ggml_nelements(tensor) != nelements) {
                fprintf(stderr, "%s: tensor '%s' has wrong size in model file\n", __func__, name.data());
                return false;
            }

            if (tensor->ne[0] != ne[0] || tensor->ne[1] != ne[1] || tensor->ne[2] != ne[2]) {
                fprintf(stderr, "%s: tensor '%s' has wrong shape in model file: got [%lld, %lld, %lld], expected [%d, %d, %d]\n",
                        __func__, name.data(), tensor->ne[0], tensor->ne[1], tensor->ne[2], ne[0], ne[1], ne[2]);
                return false;
            }

            const size_t bpe = ggml_type_size(ggml_type(ftype));

            if ((nelements*bpe)/ggml_blck_size(tensor->type) != ggml_nbytes(tensor)) {
                fprintf(stderr, "%s: tensor '%s' has wrong size in model file: got %zu, expected %zu\n",
                        __func__, name.data(), ggml_nbytes(tensor), nelements*bpe);
                return false;
            }

            ggml_allocr_alloc(alloc, tensor);

            if (ggml_backend_is_cpu(model.backend)) {
                infile.read(reinterpret_cast<char *>(tensor->data), ggml_nbytes(tensor));
            } else {
                // read into a temporary buffer first, then copy to device memory
                read_buf.resize(ggml_nbytes(tensor));
                infile.read(read_buf.data(), ggml_nbytes(tensor));
                ggml_backend_tensor_set(tensor, read_buf.data(), 0, ggml_nbytes(tensor));
            }

            // printf("%48s - [%5d, %5d, %5d], type = %6s, %6.2f MB\n", name.data(), ne[0], ne[1], ne[2], ftype == 0 ? "float" : "f16", ggml_nbytes(tensor)/1024.0/1024.0);

            total_size += ggml_nbytes(tensor);
            model.n_loaded++;
        }

        ggml_allocr_free(alloc);
        printf("%s: model size = %8.2f MB\n", __func__, total_size/1024.0/1024.0);
    }

    infile.close();

    return true;
}

struct ggml_tensor * encodec_forward_encoder(
               struct encodec_context * ectx,
                  struct ggml_context * ctx0,
                   struct ggml_tensor * inp) {
    if (!inp) {
        fprintf(stderr, "%s: null input tensor\n", __func__);
        return NULL;
    }

    const auto & model   = ectx->model;
    const auto & hparams = model.hparams;
    const auto & allocr  = ectx->allocr;

    const int * ratios      = hparams.ratios;
    const int kernel_size   = hparams.kernel_size;
    const int res_kernel_sz = hparams.residual_kernel_size;
    const int stride        = hparams.stride;

    struct ggml_tensor * inpL = strided_conv_1d(
        ctx0, inp, model.encoder.init_conv_w, model.encoder.init_conv_b, stride);

    for (int layer_ix = 0; layer_ix < 4; layer_ix++) {
        encodec_encoder_block block = model.encoder.blocks[layer_ix];

        struct ggml_tensor * current = inpL;

        // shortcut
        struct ggml_tensor * shortcut = strided_conv_1d(
            ctx0, inpL, block.conv_sc_w, block.conv_sc_b, stride);

        // conv1
        current = ggml_elu(ctx0, current);

        current = strided_conv_1d(
            ctx0, current, block.conv_1_w, block.conv_1_b, stride);

        // conv2
        current = ggml_elu(ctx0, current);

        current = strided_conv_1d(
            ctx0, current, block.conv_2_w, block.conv_2_b, stride);

        // residual connection
        inpL = ggml_add(ctx0, current, shortcut);

        // downsampling layers
        inpL = ggml_elu(ctx0, inpL);

        inpL = strided_conv_1d(
            ctx0, inpL, block.ds_conv_w, block.ds_conv_b, ratios[3-layer_ix]);
    }

<<<<<<< HEAD
    // lstm
=======
    // encoder
    struct ggml_tensor * encoded_inp;
    struct ggml_tensor * bp;
>>>>>>> dfe759cc
    {
        struct ggml_tensor * cur = inpL;

        const encodec_lstm lstm = model.encoder.lstm;

        // first lstm layer
        struct ggml_tensor * hs1 = forward_pass_lstm_unilayer(
            ctx0, allocr, cur, lstm.l0_ih_w, lstm.l0_hh_w, lstm.l0_ih_b, lstm.l0_hh_b);

        // second lstm layer
        struct ggml_tensor * out = forward_pass_lstm_unilayer(
            ctx0, allocr, hs1, lstm.l1_ih_w, lstm.l1_hh_w, lstm.l1_ih_b, lstm.l1_hh_b);

        inpL = ggml_add(ctx0, inpL, out);
    }

    // final conv
    inpL = ggml_elu(ctx0, inpL);

    struct ggml_tensor * encoded_inp = strided_conv_1d(
        ctx0, inpL, model.encoder.final_conv_w, model.encoder.final_conv_b, stride);

    return encoded_inp;
}

struct ggml_tensor * encodec_forward_quantizer_encode(
               struct encodec_context * ectx,
                  struct ggml_context * ctx0,
                   struct ggml_tensor * encoded_inp) {
    if (!encoded_inp) {
        fprintf(stderr, "%s: null input tensor\n", __func__);
        return NULL;
    }

    const auto & model   = ectx->model;
    const auto & hparams = model.hparams;
    const auto & allocr  = ectx->allocr;

    const int n_q = 16;

    const int seq_length = encoded_inp->ne[0];

    struct ggml_tensor * codes = ggml_new_tensor_2d(ctx0, GGML_TYPE_I32, seq_length, n_q);
    ggml_allocr_alloc(allocr, codes);

    struct ggml_tensor * inpL = ggml_cont(ctx0, ggml_transpose(ctx0, encoded_inp));
    struct ggml_tensor * residual = inpL;
    struct ggml_tensor * indices;

    for (int i = 0; i < n_q; i++) {
        encodec_quant_block block = model.quantizer.blocks[i];

<<<<<<< HEAD
        // compute distance
        // [seq_length, n_bins]
        struct ggml_tensor * dp = ggml_scale(
                ctx0, ggml_mul_mat(ctx0, block.embed, residual), ggml_new_f32(ctx0, -2.0f));

        // [n_bins]
        struct ggml_tensor * sqr_embed     = ggml_sqr(ctx0, block.embed);
        struct ggml_tensor * sqr_embed_nrm = ggml_sum_rows(ctx0, sqr_embed);
=======
            // first lstm layer
            struct ggml_tensor * hs1 = forward_pass_lstm_unilayer(
                ctx0, allocr, cur, lstm.l0_ih_w, lstm.l0_hh_w, lstm.l0_ih_b, lstm.l0_hh_b);

            // second lstm layer
            struct ggml_tensor * out = forward_pass_lstm_unilayer(
                ctx0, allocr, hs1, lstm.l1_ih_w, lstm.l1_hh_w, lstm.l1_ih_b, lstm.l1_hh_b);
>>>>>>> dfe759cc

        // [seq_length]
        struct ggml_tensor * sqr_inp     = ggml_sqr(ctx0, residual);
        struct ggml_tensor * sqr_inp_nrm = ggml_sum_rows(ctx0, sqr_inp);

        // [seq_length, n_bins]
        struct ggml_tensor * dist = ggml_add(ctx0, ggml_repeat(ctx0, sqr_inp_nrm, dp), dp);
        dist = ggml_add(ctx0, ggml_repeat(ctx0, ggml_transpose(ctx0, sqr_embed_nrm), dist), dist);
        dist = ggml_scale(ctx0, dist, ggml_new_f32(ctx0, -1.0f));

        // take the argmax over the column dimension
        // [seq_length]
        indices = ggml_argmax(ctx0, dist);

        // look up in embedding table
        struct ggml_tensor * quantized = ggml_get_rows(ctx0, block.embed, indices);

        residual = ggml_sub(ctx0, residual, quantized);

        codes = ggml_set_1d(ctx0, codes, indices, i*codes->nb[1]);
    }

    return codes;
}

struct ggml_tensor * encodec_forward_quantizer_decode(
               struct encodec_context * ectx,
                  struct ggml_context * ctx0,
                   struct ggml_tensor * codes) {
    if (!codes) {
        fprintf(stderr, "%s: null input tensor\n", __func__);
        return NULL;
    }

    const auto & model   = ectx->model;
    const auto & hparams = model.hparams;
    const auto & allocr  = ectx->allocr;

    const int hidden_dim = hparams.hidden_dim;
    const int n_q        = 16;
    const int seq_length = codes->ne[0];

    assert(n_q == codes->ne[1]);

    struct ggml_tensor * quantized_out = ggml_new_tensor_2d(ctx0, GGML_TYPE_F32, hidden_dim, seq_length);
    ggml_allocr_alloc(allocr, quantized_out);
    if (!ggml_allocr_is_measure(allocr)) {
        quantized_out = ggml_set_zero(quantized_out);
    }

    for (int i = 0; i < n_q; i++) {
        encodec_quant_block block = model.quantizer.blocks[i];

        struct ggml_tensor * indices   = ggml_view_1d(ctx0, codes, seq_length, i*codes->nb[1]);
        struct ggml_tensor * quantized = ggml_get_rows(ctx0, block.embed, indices);

        quantized_out = ggml_add(ctx0, quantized_out, quantized);
    }

    quantized_out = ggml_cont(ctx0, ggml_transpose(ctx0, quantized_out));

    return quantized_out;
}

struct ggml_tensor * encodec_forward_decoder(
               struct encodec_context * ectx,
                  struct ggml_context * ctx0,
                   struct ggml_tensor * quantized_out) {
    if (!quantized_out) {
        fprintf(stderr, "%s: null input tensor\n", __func__);
        return NULL;
    }

    const auto & model = ectx->model;
    const auto & hparams = model.hparams;
    const auto & allocr = ectx->allocr;

    const int * ratios      = hparams.ratios;
    const int kernel_size   = hparams.kernel_size;
    const int res_kernel_sz = hparams.residual_kernel_size;
    const int stride        = hparams.stride;

<<<<<<< HEAD
    struct ggml_tensor * inpL = strided_conv_1d(
        ctx0, quantized_out, model.decoder.init_conv_w,
        model.decoder.init_conv_b, stride);
=======
        quantized_out = ggml_new_tensor_2d(ctx0, GGML_TYPE_F32, hidden_dim, seq_length);
        ggml_allocr_alloc(allocr, quantized_out);

        if (!ggml_allocr_is_measure(allocr)) {
            quantized_out = ggml_set_zero(quantized_out);
        }
>>>>>>> dfe759cc

    // lstm
    {
        struct ggml_tensor * cur = inpL;

        const encodec_lstm lstm = model.decoder.lstm;

        // first lstm layer
        struct ggml_tensor * hs1 = forward_pass_lstm_unilayer(
            ctx0, allocr, cur, lstm.l0_ih_w, lstm.l0_hh_w,
            lstm.l0_ih_b, lstm.l0_hh_b);

        // second lstm layer
        struct ggml_tensor * out = forward_pass_lstm_unilayer(
            ctx0, allocr, hs1, lstm.l1_ih_w, lstm.l1_hh_w,
            lstm.l1_ih_b, lstm.l1_hh_b);

        inpL = ggml_add(ctx0, inpL, out);
    }

<<<<<<< HEAD
    for (int layer_ix = 0; layer_ix < 4; layer_ix++) {
        encodec_decoder_block block = model.decoder.blocks[layer_ix];
=======
    bp = quantized_out;

    // decoder
    struct ggml_tensor * decoded_inp;
    struct ggml_tensor * out;
    // {
        const auto & hparams = model.hparams;
>>>>>>> dfe759cc

        // upsampling layers
        inpL = ggml_elu(ctx0, inpL);

        inpL = strided_conv_transpose_1d(
            ctx0, inpL, block.us_conv_w, block.us_conv_b, ratios[layer_ix]);

        struct ggml_tensor * current = inpL;

        // shortcut
        struct ggml_tensor * shortcut = strided_conv_1d(
            ctx0, inpL, block.conv_sc_w, block.conv_sc_b, stride);

<<<<<<< HEAD
        // conv1
        current = ggml_elu(ctx0, current);

        current = strided_conv_1d(
            ctx0, current, block.conv_1_w, block.conv_1_b, stride);
=======
            // first lstm layer
            struct ggml_tensor * hs1 = forward_pass_lstm_unilayer(
                ctx0, allocr, cur, lstm.l0_ih_w, lstm.l0_hh_w, lstm.l0_ih_b, lstm.l0_hh_b);

            // second lstm layer
            struct ggml_tensor * out = forward_pass_lstm_unilayer(
                ctx0, allocr, hs1, lstm.l1_ih_w, lstm.l1_hh_w, lstm.l1_ih_b, lstm.l1_hh_b);
>>>>>>> dfe759cc

        // conv2
        current = ggml_elu(ctx0, current);

        current = strided_conv_1d(
            ctx0, current, block.conv_2_w, block.conv_2_b, stride);

<<<<<<< HEAD
        // residual connection
        inpL = ggml_add(ctx0, current, shortcut);
    }

    // final conv
    inpL = ggml_elu(ctx0, inpL);
=======
        for (int layer_ix = 0; layer_ix < 1; layer_ix++) {
            encodec_decoder_block block = model.decoder.blocks[layer_ix];
>>>>>>> dfe759cc

    struct ggml_tensor * decoded_inp = strided_conv_1d(
            ctx0, inpL, model.decoder.final_conv_w,
            model.decoder.final_conv_b, stride);

    return decoded_inp;
}

<<<<<<< HEAD
struct ggml_cgraph * encodec_build_graph(
        struct encodec_context * ectx,
            std::vector<float> & inp_audio,
        const encodec_run_mode   mode) {

    const auto & model = ectx->model;
    const auto & hparams = model.hparams;
    const auto & allocr = ectx->allocr;

    // originally, n_q = n_q or len(self.layers)
    // for bark, n_q is set to 16...
    // const int n_q = hparams.n_q;
    const int n_q = 16;

    // since we are using ggml-alloc, this buffer only needs enough space to hold the
    // ggml_tensor and ggml_cgraph structs, but not the tensor data
    static size_t buf_size = ggml_tensor_overhead()*GGML_MAX_NODES + ggml_graph_overhead();
    static std::vector<uint8_t> buf(buf_size);

    struct ggml_init_params ggml_params = {
        /*.mem_size   =*/ buf_size,
        /*.mem_buffer =*/ buf.data(),
        /*.no_alloc   =*/ true, // skip allocating as we use ggml_alloc to allocate exact memory requirements
    };

    struct ggml_context * ctx0 = ggml_init(ggml_params);

    struct ggml_cgraph * gf = ggml_new_graph(ctx0);

    const int N = inp_audio.size();

    struct ggml_tensor * inp = ggml_new_tensor_1d(ctx0, GGML_TYPE_F32, N);
    ggml_allocr_alloc(allocr, inp);

    // avoid writing to tensors if we are only measuring the memory usage
    if (!ggml_allocr_is_measure(allocr)) {
        ggml_backend_tensor_set(inp, inp_audio.data(), 0, N*ggml_element_size(inp));
    }

    struct ggml_tensor * encoded   = encodec_forward_encoder(ectx, ctx0, inp);
    struct ggml_tensor * codes     = encodec_forward_quantizer_encode(ectx, ctx0, encoded);
    struct ggml_tensor * quantized = encodec_forward_quantizer_decode(ectx, ctx0, codes);
    struct ggml_tensor * decoded   = encodec_forward_decoder(ectx, ctx0, quantized);

    switch(mode) {
        case encodec_run_mode::full:
            {
                ggml_build_forward_expand(gf, decoded);
            } break;
        case encodec_run_mode::encode_only:
            {
                ggml_build_forward_expand(gf, codes);
            } break;
        default:
            {
                fprintf(stderr, "%s: unknown run mode\n", __func__);
                return NULL;
            } break;
    }
=======
            bp = inpL;

            // struct ggml_tensor * current = inpL;

            // // shortcut
            // struct ggml_tensor * shortcut = strided_conv_1d(
            //     ctx0, inpL, block.conv_sc_w, block.conv_sc_b, stride);

            // // conv1
            // current = ggml_elu(ctx0, current);

            // current = strided_conv_1d(
            //     ctx0, current, block.conv_1_w, block.conv_1_b, stride);

            // // conv2
            // current = ggml_elu(ctx0, current);

            // current = strided_conv_1d(
            //     ctx0, current, block.conv_2_w, block.conv_2_b, stride);

            // // residual connection
            // inpL = ggml_add(ctx0, current, shortcut);
        }

    //     // final conv
    //     {
    //         inpL = ggml_elu(ctx0, inpL);

    //         decoded_inp = strided_conv_1d(
    //             ctx0, inpL, model.decoder.final_conv_w, model.decoder.final_conv_b, stride);
    //     }

    //     out = decoded_inp;
    // }

    // bp = out;

    ggml_build_forward_expand(gf, bp);
>>>>>>> dfe759cc

    ggml_free(ctx0);

    ectx->encoded = encoded;
    ectx->codes   = codes;
    ectx->decoded = decoded;

    return gf;
}

bool encodec_eval_internal(
        struct encodec_context * ectx,
            std::vector<float> & raw_audio,
                     const int   n_threads,
        const encodec_run_mode   mode) {
    auto & model  = ectx->model;
    auto & allocr = ectx->allocr;

    // reset the allocator to free all the memory allocated during the previous inference
    ggml_allocr_reset(allocr);

    struct ggml_cgraph * gf = encodec_build_graph(ectx, raw_audio, mode);

    // allocate tensors
    ggml_allocr_alloc_graph(allocr, gf);

    // run the computation
    if (ggml_backend_is_cpu(model.backend)) {
        ggml_backend_cpu_set_n_threads(model.backend, n_threads);
    }
    ggml_backend_graph_compute(model.backend, gf);

<<<<<<< HEAD
=======
    // reconstructed audio is the last one in the graph
    struct ggml_tensor * outn1 = gf->nodes[gf->n_nodes - 2];
    print_tensor(outn1);
    struct ggml_tensor * out = gf->nodes[gf->n_nodes - 1];
    print_tensor(out);

    struct ggml_tensor * my_convtr_w = ectx->model.decoder.blocks[0].us_conv_w;
    print_tensor(my_convtr_w);

    auto & out_audio = ectx->out_audio;

    int out_length = out->ne[0];
    out_audio.resize(out_length);

    ggml_backend_tensor_get(out, out_audio.data(), 0, out_length*ggml_element_size(out));

>>>>>>> dfe759cc
    return true;
}

bool encodec_eval(
            struct encodec_context * ectx,
                std::vector<float> & raw_audio,
                         const int   n_threads,
            const encodec_run_mode   mode) {
    const int64_t t_start_ms = ggml_time_ms();

    // allocate the compute buffer
    {
        // alignment required by the backend
        size_t align = ggml_backend_get_alignment(ectx->model.backend);
        ectx->allocr = ggml_allocr_new_measure(align);

        // create the graph for memory usage estimation
        struct ggml_cgraph * gf = encodec_build_graph(ectx, raw_audio, mode);

        // compute the required memory
        size_t mem_size = ggml_allocr_alloc_graph(ectx->allocr, gf);

        // recreate the allocator with the required memory
        ggml_allocr_free(ectx->allocr);
        ectx->buf_compute = ggml_backend_alloc_buffer(ectx->model.backend, mem_size);
        ectx->allocr = ggml_allocr_new_from_buffer(ectx->buf_compute);

        fprintf(stderr, "%s: compute buffer size: %.2f MB\n\n", __func__, mem_size/1024.0/1024.0);
    }

    // encodec eval
    if (!encodec_eval_internal(ectx, raw_audio, n_threads, mode)) {
        fprintf(stderr, "%s: failed to run encodec eval\n", __func__);
        return false;
    }

    ectx->t_compute_ms = ggml_time_ms() - t_start_ms;

    return true;
}

bool encodec_reconstruct_audio(
            struct encodec_context * ectx,
                std::vector<float> & raw_audio,
                               int   n_threads) {
    if (!encodec_eval(ectx, raw_audio, n_threads, encodec_run_mode::full)) {
        fprintf(stderr, "%s: failed to run encodec eval\n", __func__);
        return false;
    }

    if (!ectx->decoded) {
        fprintf(stderr, "%s: null decoded tensor\n", __func__);
        return false;
    }

    struct ggml_tensor * decoded = ectx->decoded;

    auto & out_audio = ectx->out_audio;

    int out_length = decoded->ne[0];
    out_audio.resize(out_length);

    ggml_backend_tensor_get(decoded, out_audio.data(), 0, out_length*ggml_element_size(decoded));

    return true;
}

bool encodec_compress_audio(
            struct encodec_context * ectx,
                std::vector<float> & raw_audio,
                               int   n_threads) {
    if(!encodec_eval(ectx, raw_audio, n_threads, encodec_run_mode::encode_only)) {
        fprintf(stderr, "%s: failed to run encodec eval\n", __func__);
        return false;
    }

    if (!ectx->codes) {
        fprintf(stderr, "%s: null codes tensor\n", __func__);
        return false;
    }

    struct ggml_tensor * codes = ectx->codes;

    auto & out_codes = ectx->out_codes;

    int out_length = codes->ne[0]*codes->ne[1];
    out_codes.resize(out_length);

    ggml_backend_tensor_get(codes, out_codes.data(), 0, out_length*ggml_element_size(codes));

    return true;
}

struct encodec_context * encodec_load_model(const std::string & model_path) {
    int64_t t_start_load_us = ggml_time_us();

    struct encodec_context * ectx = new encodec_context();

    ectx->model = encodec_model();
    if (!encodec_load_model_weights(model_path, ectx->model)) {
        fprintf(stderr, "%s: failed to load model weights from '%s'\n", __func__, model_path.c_str());
        return {};
    }

    ectx->t_load_us = ggml_time_us() - t_start_load_us;

    return ectx;
}

void encodec_free(struct encodec_context * ectx) {
    if (!ectx) {
        return;
    }

    if (ectx->model.ctx) {
        ggml_free(ectx->model.ctx);
    }

    if (ectx->buf_compute) {
        ggml_backend_buffer_free(ectx->buf_compute);
    }

    ggml_backend_buffer_free(ectx->model.buffer_w);
    ggml_backend_free(ectx->model.backend);

    delete ectx;
}<|MERGE_RESOLUTION|>--- conflicted
+++ resolved
@@ -61,12 +61,8 @@
                 // printf("\n\n");
             }
         }
-<<<<<<< HEAD
-        printf("dim = [%d, %d, %d, %d]\n", a->ne[0], a->ne[1], a->ne[2], a->ne[3]);
-=======
         printf("sum=%.2f; max=%.2f; min=%.2f\n", sum, maxv, minv);
         printf("shape=[%d, %d, %d, %d]\n", a->ne[0], a->ne[1], a->ne[2], a->ne[3]);
->>>>>>> dfe759cc
     }
 }
 
@@ -753,13 +749,7 @@
             ctx0, inpL, block.ds_conv_w, block.ds_conv_b, ratios[3-layer_ix]);
     }
 
-<<<<<<< HEAD
     // lstm
-=======
-    // encoder
-    struct ggml_tensor * encoded_inp;
-    struct ggml_tensor * bp;
->>>>>>> dfe759cc
     {
         struct ggml_tensor * cur = inpL;
 
@@ -812,7 +802,6 @@
     for (int i = 0; i < n_q; i++) {
         encodec_quant_block block = model.quantizer.blocks[i];
 
-<<<<<<< HEAD
         // compute distance
         // [seq_length, n_bins]
         struct ggml_tensor * dp = ggml_scale(
@@ -821,15 +810,6 @@
         // [n_bins]
         struct ggml_tensor * sqr_embed     = ggml_sqr(ctx0, block.embed);
         struct ggml_tensor * sqr_embed_nrm = ggml_sum_rows(ctx0, sqr_embed);
-=======
-            // first lstm layer
-            struct ggml_tensor * hs1 = forward_pass_lstm_unilayer(
-                ctx0, allocr, cur, lstm.l0_ih_w, lstm.l0_hh_w, lstm.l0_ih_b, lstm.l0_hh_b);
-
-            // second lstm layer
-            struct ggml_tensor * out = forward_pass_lstm_unilayer(
-                ctx0, allocr, hs1, lstm.l1_ih_w, lstm.l1_hh_w, lstm.l1_ih_b, lstm.l1_hh_b);
->>>>>>> dfe759cc
 
         // [seq_length]
         struct ggml_tensor * sqr_inp     = ggml_sqr(ctx0, residual);
@@ -912,18 +892,9 @@
     const int res_kernel_sz = hparams.residual_kernel_size;
     const int stride        = hparams.stride;
 
-<<<<<<< HEAD
     struct ggml_tensor * inpL = strided_conv_1d(
         ctx0, quantized_out, model.decoder.init_conv_w,
         model.decoder.init_conv_b, stride);
-=======
-        quantized_out = ggml_new_tensor_2d(ctx0, GGML_TYPE_F32, hidden_dim, seq_length);
-        ggml_allocr_alloc(allocr, quantized_out);
-
-        if (!ggml_allocr_is_measure(allocr)) {
-            quantized_out = ggml_set_zero(quantized_out);
-        }
->>>>>>> dfe759cc
 
     // lstm
     {
@@ -944,18 +915,8 @@
         inpL = ggml_add(ctx0, inpL, out);
     }
 
-<<<<<<< HEAD
     for (int layer_ix = 0; layer_ix < 4; layer_ix++) {
         encodec_decoder_block block = model.decoder.blocks[layer_ix];
-=======
-    bp = quantized_out;
-
-    // decoder
-    struct ggml_tensor * decoded_inp;
-    struct ggml_tensor * out;
-    // {
-        const auto & hparams = model.hparams;
->>>>>>> dfe759cc
 
         // upsampling layers
         inpL = ggml_elu(ctx0, inpL);
@@ -969,21 +930,11 @@
         struct ggml_tensor * shortcut = strided_conv_1d(
             ctx0, inpL, block.conv_sc_w, block.conv_sc_b, stride);
 
-<<<<<<< HEAD
         // conv1
         current = ggml_elu(ctx0, current);
 
         current = strided_conv_1d(
             ctx0, current, block.conv_1_w, block.conv_1_b, stride);
-=======
-            // first lstm layer
-            struct ggml_tensor * hs1 = forward_pass_lstm_unilayer(
-                ctx0, allocr, cur, lstm.l0_ih_w, lstm.l0_hh_w, lstm.l0_ih_b, lstm.l0_hh_b);
-
-            // second lstm layer
-            struct ggml_tensor * out = forward_pass_lstm_unilayer(
-                ctx0, allocr, hs1, lstm.l1_ih_w, lstm.l1_hh_w, lstm.l1_ih_b, lstm.l1_hh_b);
->>>>>>> dfe759cc
 
         // conv2
         current = ggml_elu(ctx0, current);
@@ -991,17 +942,12 @@
         current = strided_conv_1d(
             ctx0, current, block.conv_2_w, block.conv_2_b, stride);
 
-<<<<<<< HEAD
         // residual connection
         inpL = ggml_add(ctx0, current, shortcut);
     }
 
     // final conv
     inpL = ggml_elu(ctx0, inpL);
-=======
-        for (int layer_ix = 0; layer_ix < 1; layer_ix++) {
-            encodec_decoder_block block = model.decoder.blocks[layer_ix];
->>>>>>> dfe759cc
 
     struct ggml_tensor * decoded_inp = strided_conv_1d(
             ctx0, inpL, model.decoder.final_conv_w,
@@ -1010,7 +956,6 @@
     return decoded_inp;
 }
 
-<<<<<<< HEAD
 struct ggml_cgraph * encodec_build_graph(
         struct encodec_context * ectx,
             std::vector<float> & inp_audio,
@@ -1070,46 +1015,6 @@
                 return NULL;
             } break;
     }
-=======
-            bp = inpL;
-
-            // struct ggml_tensor * current = inpL;
-
-            // // shortcut
-            // struct ggml_tensor * shortcut = strided_conv_1d(
-            //     ctx0, inpL, block.conv_sc_w, block.conv_sc_b, stride);
-
-            // // conv1
-            // current = ggml_elu(ctx0, current);
-
-            // current = strided_conv_1d(
-            //     ctx0, current, block.conv_1_w, block.conv_1_b, stride);
-
-            // // conv2
-            // current = ggml_elu(ctx0, current);
-
-            // current = strided_conv_1d(
-            //     ctx0, current, block.conv_2_w, block.conv_2_b, stride);
-
-            // // residual connection
-            // inpL = ggml_add(ctx0, current, shortcut);
-        }
-
-    //     // final conv
-    //     {
-    //         inpL = ggml_elu(ctx0, inpL);
-
-    //         decoded_inp = strided_conv_1d(
-    //             ctx0, inpL, model.decoder.final_conv_w, model.decoder.final_conv_b, stride);
-    //     }
-
-    //     out = decoded_inp;
-    // }
-
-    // bp = out;
-
-    ggml_build_forward_expand(gf, bp);
->>>>>>> dfe759cc
 
     ggml_free(ctx0);
 
@@ -1142,25 +1047,6 @@
     }
     ggml_backend_graph_compute(model.backend, gf);
 
-<<<<<<< HEAD
-=======
-    // reconstructed audio is the last one in the graph
-    struct ggml_tensor * outn1 = gf->nodes[gf->n_nodes - 2];
-    print_tensor(outn1);
-    struct ggml_tensor * out = gf->nodes[gf->n_nodes - 1];
-    print_tensor(out);
-
-    struct ggml_tensor * my_convtr_w = ectx->model.decoder.blocks[0].us_conv_w;
-    print_tensor(my_convtr_w);
-
-    auto & out_audio = ectx->out_audio;
-
-    int out_length = out->ne[0];
-    out_audio.resize(out_length);
-
-    ggml_backend_tensor_get(out, out_audio.data(), 0, out_length*ggml_element_size(out));
-
->>>>>>> dfe759cc
     return true;
 }
 
