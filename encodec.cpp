#include "ggml-alloc.h"
#include "ggml-backend.h"
#include "ggml-cpu.h"
#include "ggml.h"
#include "ggml/src/ggml-impl.h"
#include "ggml-cpu.h"

#ifdef GGML_USE_CUBLAS
#include "ggml-cuda.h"
#endif

#ifdef GGML_USE_METAL
#include "ggml-metal.h"
#endif

#include <cassert>
#include <cmath>
#include <cstring>
#include <fstream>
#include <iostream>
#include <map>
#include <memory>
#include <stdexcept>
#include <string>
#include <vector>
#include <thread>

#include "encodec.h"

#include "decoder.h"
#include "encoder.h"
#include "lstm.h"
#include "ops.h"
#include "utils.h"
#include "quantizer.h"

#define ENCODEC_FILE_MAGIC 'ggml'
#define ENCODEC_MAX_NODES 80000

typedef enum {
    // Run the end-to-end encoder-decoder pipeline
    FULL = 0,
    // Encode an audio (encoder + quantizer encode)
    ENCODE = 1,
    // Decode an audio from a compressed representation (quantizer decode + decoder)
    DECODE = 2,
} encodec_run_mode_t;

struct encodec_hparams {
    // The number of input channels is always 1 (mono).
    int32_t in_channels = 1;
    // The hidden dimension for the codebook.
    int32_t hidden_dim = 128;
    // The number of filters for the first convolution.
    int32_t n_filters = 32;
    // The filter size for upsampling and downsampling.
    int32_t ratios[4] = {8, 5, 4, 2};
    // The kernel size for the first convolution.
    int32_t kernel_size = 7;
    // The kernel size for the residual blocks.
    int32_t residual_kernel_size = 3;
    // Compression
    int32_t compress = 2;
    // The number of layers in the LSTM modules.
    int32_t n_lstm_layers = 2;
    // The stride of the first convolution.
    int32_t stride = 1;

    // The dimension of the codebook.
    int32_t n_bins = 1024;
    // The sample rate of the model.
    int32_t sr = 24000;
    // The bandwidth.
    int32_t bandwidth = 24;

    // The number of codebooks.
    int32_t n_q = 32;
    // The product of the ratios.
    int32_t hop_length = 1;

    // File type of model weights.
    int32_t ftype;
};

struct encodec_model {
    encodec_hparams hparams;

    encodec_encoder   encoder;
    encodec_quantizer quantizer;
    encodec_decoder   decoder;

    // context
    struct ggml_context * ctx;
    int n_loaded;

    ggml_backend_t backend = NULL;

    ggml_backend_buffer_t buffer_w;

    std::map<std::string, struct ggml_tensor *> tensors;
};

struct encodec_ggml_cgraph_deleter {
    void operator()(struct ggml_cgraph * cgraph) {
        if (cgraph->nodes)
            free(cgraph->nodes);
        if (cgraph->leafs)
            free(cgraph->leafs);
        if (cgraph->visited_hash_set.keys)
            free(cgraph->visited_hash_set.keys);
        if (cgraph->grads)
            free(cgraph->grads);
        free(cgraph);
    }
};

struct encodec_context {
    encodec_model model;

    // computational graph stored on the heap to avoid stack overflows
    // the computational graph grows with the sequence length (because of the LSTM)
    // which requires a lot of nodes
    std::unique_ptr<struct ggml_cgraph, encodec_ggml_cgraph_deleter> gf;

    // buffer for model evaluation
    ggml_backend_buffer_t buf_compute;

    // tensor graph allocator
    ggml_gallocr_t allocr = NULL;

    // intermediate steps
    struct ggml_tensor * encoded = NULL;  // Encoded audio
    struct ggml_tensor * codes   = NULL;  // Quantized representation of audio in codebook
    struct ggml_tensor * decoded = NULL;  // Reconstructed audio from codes

    std::vector<int32_t> out_codes;
    std::vector<float>   out_audio;

    // statistics
    encodec_statistics stats;
};

bool encodec_load_model_weights(std::ifstream & infile, encodec_model & model, int n_gpu_layers) {
    // verify magic (i.e. ggml signature in hex format)
    {
        uint32_t magic;
        read_safe(infile, magic);
        if (magic != ENCODEC_FILE_MAGIC) {
            fprintf(stderr, "%s: invalid model file (bad magic)\n", __func__);
            return false;
        }
    }

    // load hparams
    {
        auto &hparams = model.hparams;

        read_safe(infile, hparams.in_channels);
        read_safe(infile, hparams.hidden_dim);
        read_safe(infile, hparams.n_filters);
        read_safe(infile, hparams.kernel_size);
        read_safe(infile, hparams.residual_kernel_size);
        // read_safe(infile, hparams.ratios);
        read_safe(infile, hparams.n_bins);
        read_safe(infile, hparams.bandwidth);
        read_safe(infile, hparams.sr);
        read_safe(infile, hparams.ftype);

        const int32_t qntvr = hparams.ftype / GGML_QNT_VERSION_FACTOR;

        // printf("%s: in_channels = %d\n", __func__, hparams.in_channels);
        // printf("%s: hidden_dim  = %d\n", __func__, hparams.hidden_dim);
        // printf("%s: n_filters   = %d\n", __func__, hparams.n_filters);
        // printf("%s: kernel_size = %d\n", __func__, hparams.kernel_size);
        // printf("%s: res_kernel  = %d\n", __func__, hparams.residual_kernel_size);
        // // printf("%s: ratios      = %d\n", __func__, hparams.ratios);
        // printf("%s: n_bins      = %d\n", __func__, hparams.n_bins);
        // printf("%s: bandwidth   = %d\n", __func__, hparams.bandwidth);
        // printf("%s: sample_rate = %d\n", __func__, hparams.sr);
        // printf("%s: ftype       = %d\n", __func__, hparams.ftype);
        // printf("%s: qntvr       = %d\n", __func__, qntvr);

        hparams.ftype %= GGML_QNT_VERSION_FACTOR;
    }

    // for the big tensors, we have the option to store the data in 16-bit floats or quantized
    // in order to save memory and also to speed up the computation
    ggml_type wtype = ggml_ftype_to_ggml_type((ggml_ftype)(model.hparams.ftype));
    if (wtype == GGML_TYPE_COUNT) {
        fprintf(stderr, "%s: invalid model file (bad ftype value %d)\n",
                __func__, model.hparams.ftype);
        return 1;
    }

    auto &ctx = model.ctx;

    // create the ggml context
    {
        size_t n_tensors = ((4 * 2) * 4 + 2 + 4 * model.hparams.n_lstm_layers + 2) * 2;  // encoder and decoder
        n_tensors += model.hparams.n_q * 1;                                              // quantizer
        struct ggml_init_params params = {
            /* .mem_size   = */ ggml_tensor_overhead() * n_tensors,
            /* .mem_buffer = */ NULL,
            /* .no_alloc   = */ true,
        };

        model.ctx = ggml_init(params);
        if (!model.ctx) {
            fprintf(stderr, "%s: ggml_init() failed\n", __func__);
            return false;
        }
    }

#ifdef GGML_USE_CUBLAS
    if (n_gpu_layers > 0) {
        fprintf(stderr, "%s: using CUDA backend\n", __func__);
        model.backend = ggml_backend_cuda_init();
        if (!model.backend) {
            fprintf(stderr, "%s: ggml_backend_cuda_init() failed\n", __func__);
        }
    }
#endif

#ifdef GGML_USE_METAL
    if (n_gpu_layers > 0) {
        fprintf(stderr, "%s: using Metal backend\n", __func__);
        model.backend = ggml_backend_metal_init();
        if (!model.backend) {
            fprintf(stderr, "%s: ggml_backend_metal_init() failed\n", __func__);
        }
    }
#endif

    if (!model.backend) {
        // fallback to CPU backend
        fprintf(stderr, "%s: using CPU backend\n", __func__);
        model.backend = ggml_backend_cpu_init();
    }

    if (!model.backend) {
        fprintf(stderr, "%s: ggml_backend_cpu_init() failed\n", __func__);
        return false;
    }

    // create the tensors for the model
    {
        const auto & hparams = model.hparams;

        const int in_channels   = hparams.in_channels;
        const int hidden_dim    = hparams.hidden_dim;
        const int n_filters     = hparams.n_filters;
        const int kernel_size   = hparams.kernel_size;
        const int res_kernel_sz = hparams.residual_kernel_size;
        const int n_q           = hparams.n_q;
        const int *ratios       = hparams.ratios;
        const int n_bins        = hparams.n_bins;

        // encoder
        {
            model.encoder.blocks.resize(4);

            int mult = 1;  // scaling factor for hidden size

            model.encoder.init_conv_w = ggml_new_tensor_3d(ctx, wtype, kernel_size, in_channels, mult * n_filters);
            model.encoder.init_conv_b = ggml_new_tensor_1d(ctx, GGML_TYPE_F32, mult * n_filters);

            model.tensors["encoder.model.0.conv.conv.weight"] = model.encoder.init_conv_w;
            model.tensors["encoder.model.0.conv.conv.bias"] = model.encoder.init_conv_b;

            for (int i = 0; i < 4; i++) {
                // conv1
                model.encoder.blocks[i].conv_1_w = ggml_new_tensor_3d(ctx, wtype, res_kernel_sz, mult * n_filters, mult * n_filters / 2);
                model.encoder.blocks[i].conv_1_b = ggml_new_tensor_1d(ctx, GGML_TYPE_F32, mult * n_filters / 2);

                model.tensors["encoder.model." + std::to_string(3 * i + 1) + ".block.1.conv.conv.weight"] = model.encoder.blocks[i].conv_1_w;
                model.tensors["encoder.model." + std::to_string(3 * i + 1) + ".block.1.conv.conv.bias"] = model.encoder.blocks[i].conv_1_b;

                // conv2
                model.encoder.blocks[i].conv_2_w = ggml_new_tensor_3d(ctx, wtype, 1, mult * n_filters / 2, mult * n_filters);
                model.encoder.blocks[i].conv_2_b = ggml_new_tensor_1d(ctx, GGML_TYPE_F32, mult * n_filters);

                model.tensors["encoder.model." + std::to_string(3 * i + 1) + ".block.3.conv.conv.weight"] = model.encoder.blocks[i].conv_2_w;
                model.tensors["encoder.model." + std::to_string(3 * i + 1) + ".block.3.conv.conv.bias"] = model.encoder.blocks[i].conv_2_b;

                // shortcut conv
                model.encoder.blocks[i].conv_sc_w = ggml_new_tensor_3d(ctx, wtype, 1, mult * n_filters, mult * n_filters);
                model.encoder.blocks[i].conv_sc_b = ggml_new_tensor_1d(ctx, GGML_TYPE_F32, mult * n_filters);

                model.tensors["encoder.model." + std::to_string(3 * i + 1) + ".shortcut.conv.conv.weight"] = model.encoder.blocks[i].conv_sc_w;
                model.tensors["encoder.model." + std::to_string(3 * i + 1) + ".shortcut.conv.conv.bias"] = model.encoder.blocks[i].conv_sc_b;

                // downsampling
                model.encoder.blocks[i].ds_conv_w = ggml_new_tensor_3d(ctx, wtype, 2 * ratios[3 - i], mult * n_filters, mult * n_filters * 2);
                model.encoder.blocks[i].ds_conv_b = ggml_new_tensor_1d(ctx, GGML_TYPE_F32, mult * n_filters * 2);

                model.tensors["encoder.model." + std::to_string(3 * (i + 1)) + ".conv.conv.weight"] = model.encoder.blocks[i].ds_conv_w;
                model.tensors["encoder.model." + std::to_string(3 * (i + 1)) + ".conv.conv.bias"] = model.encoder.blocks[i].ds_conv_b;

                mult *= 2;
            }

            // LSTM
            model.encoder.lstm.l0_ih_w = ggml_new_tensor_2d(ctx, wtype, mult * n_filters, 4 * mult * n_filters);
            model.encoder.lstm.l1_ih_w = ggml_new_tensor_2d(ctx, wtype, mult * n_filters, 4 * mult * n_filters);

            model.tensors["encoder.model.13.lstm.weight_ih_l0"] = model.encoder.lstm.l0_ih_w;
            model.tensors["encoder.model.13.lstm.weight_ih_l1"] = model.encoder.lstm.l1_ih_w;

            model.encoder.lstm.l0_hh_w = ggml_new_tensor_2d(ctx, wtype, mult * n_filters, 4 * mult * n_filters);
            model.encoder.lstm.l1_hh_w = ggml_new_tensor_2d(ctx, wtype, mult * n_filters, 4 * mult * n_filters);

            model.tensors["encoder.model.13.lstm.weight_hh_l0"] = model.encoder.lstm.l0_hh_w;
            model.tensors["encoder.model.13.lstm.weight_hh_l1"] = model.encoder.lstm.l1_hh_w;

            model.encoder.lstm.l0_ih_b = ggml_new_tensor_1d(ctx, GGML_TYPE_F32, 4 * mult * n_filters);
            model.encoder.lstm.l1_ih_b = ggml_new_tensor_1d(ctx, GGML_TYPE_F32, 4 * mult * n_filters);

            model.tensors["encoder.model.13.lstm.bias_ih_l0"] = model.encoder.lstm.l0_ih_b;
            model.tensors["encoder.model.13.lstm.bias_ih_l1"] = model.encoder.lstm.l1_ih_b;

            model.encoder.lstm.l0_hh_b = ggml_new_tensor_1d(ctx, GGML_TYPE_F32, 4 * mult * n_filters);
            model.encoder.lstm.l1_hh_b = ggml_new_tensor_1d(ctx, GGML_TYPE_F32, 4 * mult * n_filters);

            model.tensors["encoder.model.13.lstm.bias_hh_l0"] = model.encoder.lstm.l0_hh_b;
            model.tensors["encoder.model.13.lstm.bias_hh_l1"] = model.encoder.lstm.l1_hh_b;

            // final conv
            model.encoder.final_conv_w = ggml_new_tensor_3d(ctx, wtype, kernel_size, mult * n_filters, hidden_dim);
            model.encoder.final_conv_b = ggml_new_tensor_1d(ctx, GGML_TYPE_F32, hidden_dim);

            model.tensors["encoder.model.15.conv.conv.weight"] = model.encoder.final_conv_w;
            model.tensors["encoder.model.15.conv.conv.bias"] = model.encoder.final_conv_b;
        }

        // decoder
        {
            model.decoder.blocks.resize(4);

            int mult = 16;  // 2**len(ratios)

            model.decoder.init_conv_w = ggml_new_tensor_3d(ctx, wtype, kernel_size, hidden_dim, mult * n_filters);
            model.decoder.init_conv_b = ggml_new_tensor_1d(ctx, GGML_TYPE_F32, mult * n_filters);

            model.tensors["decoder.model.0.conv.conv.weight"] = model.decoder.init_conv_w;
            model.tensors["decoder.model.0.conv.conv.bias"] = model.decoder.init_conv_b;

            // LSTM
            model.decoder.lstm.l0_ih_w = ggml_new_tensor_2d(ctx, wtype, mult * n_filters, 4 * mult * n_filters);
            model.decoder.lstm.l1_ih_w = ggml_new_tensor_2d(ctx, wtype, mult * n_filters, 4 * mult * n_filters);

            model.tensors["decoder.model.1.lstm.weight_ih_l0"] = model.decoder.lstm.l0_ih_w;
            model.tensors["decoder.model.1.lstm.weight_ih_l1"] = model.decoder.lstm.l1_ih_w;

            model.decoder.lstm.l0_hh_w = ggml_new_tensor_2d(ctx, wtype, mult * n_filters, 4 * mult * n_filters);
            model.decoder.lstm.l1_hh_w = ggml_new_tensor_2d(ctx, wtype, mult * n_filters, 4 * mult * n_filters);

            model.tensors["decoder.model.1.lstm.weight_hh_l0"] = model.decoder.lstm.l0_hh_w;
            model.tensors["decoder.model.1.lstm.weight_hh_l1"] = model.decoder.lstm.l1_hh_w;

            model.decoder.lstm.l0_ih_b = ggml_new_tensor_1d(ctx, GGML_TYPE_F32, 4 * mult * n_filters);
            model.decoder.lstm.l1_ih_b = ggml_new_tensor_1d(ctx, GGML_TYPE_F32, 4 * mult * n_filters);

            model.tensors["decoder.model.1.lstm.bias_ih_l0"] = model.decoder.lstm.l0_ih_b;
            model.tensors["decoder.model.1.lstm.bias_ih_l1"] = model.decoder.lstm.l1_ih_b;

            model.decoder.lstm.l0_hh_b = ggml_new_tensor_1d(ctx, GGML_TYPE_F32, 4 * mult * n_filters);
            model.decoder.lstm.l1_hh_b = ggml_new_tensor_1d(ctx, GGML_TYPE_F32, 4 * mult * n_filters);

            model.tensors["decoder.model.1.lstm.bias_hh_l0"] = model.decoder.lstm.l0_hh_b;
            model.tensors["decoder.model.1.lstm.bias_hh_l1"] = model.decoder.lstm.l1_hh_b;

            for (int i = 0; i < 4; i++) {
                // upsampling
                model.decoder.blocks[i].us_conv_w = ggml_new_tensor_3d(ctx, wtype, ratios[i] * 2, mult * n_filters / 2, mult * n_filters);
                model.decoder.blocks[i].us_conv_b = ggml_new_tensor_1d(ctx, GGML_TYPE_F32, mult * n_filters / 2);

                model.tensors["decoder.model." + std::to_string(3 * (i + 1)) + ".convtr.convtr.weight"] = model.decoder.blocks[i].us_conv_w;
                model.tensors["decoder.model." + std::to_string(3 * (i + 1)) + ".convtr.convtr.bias"] = model.decoder.blocks[i].us_conv_b;

                // conv1
                model.decoder.blocks[i].conv_1_w = ggml_new_tensor_3d(ctx, wtype, res_kernel_sz, mult * n_filters / 2, mult * n_filters / 4);
                model.decoder.blocks[i].conv_1_b = ggml_new_tensor_1d(ctx, GGML_TYPE_F32, mult * n_filters / 4);

                model.tensors["decoder.model." + std::to_string(3 * (i + 1) + 1) + ".block.1.conv.conv.weight"] = model.decoder.blocks[i].conv_1_w;
                model.tensors["decoder.model." + std::to_string(3 * (i + 1) + 1) + ".block.1.conv.conv.bias"] = model.decoder.blocks[i].conv_1_b;

                // conv2
                model.decoder.blocks[i].conv_2_w = ggml_new_tensor_3d(ctx, wtype, 1, mult * n_filters / 4, mult * n_filters / 2);
                model.decoder.blocks[i].conv_2_b = ggml_new_tensor_1d(ctx, GGML_TYPE_F32, mult * n_filters / 2);

                model.tensors["decoder.model." + std::to_string(3 * (i + 1) + 1) + ".block.3.conv.conv.weight"] = model.decoder.blocks[i].conv_2_w;
                model.tensors["decoder.model." + std::to_string(3 * (i + 1) + 1) + ".block.3.conv.conv.bias"] = model.decoder.blocks[i].conv_2_b;

                // shortcut
                model.decoder.blocks[i].conv_sc_w = ggml_new_tensor_3d(ctx, wtype, 1, mult * n_filters / 2, mult * n_filters / 2);
                model.decoder.blocks[i].conv_sc_b = ggml_new_tensor_1d(ctx, GGML_TYPE_F32, mult * n_filters / 2);

                model.tensors["decoder.model." + std::to_string(3 * (i + 1) + 1) + ".shortcut.conv.conv.weight"] = model.decoder.blocks[i].conv_sc_w;
                model.tensors["decoder.model." + std::to_string(3 * (i + 1) + 1) + ".shortcut.conv.conv.bias"] = model.decoder.blocks[i].conv_sc_b;

                mult /= 2;
            }

            model.decoder.final_conv_w = ggml_new_tensor_3d(ctx, wtype, kernel_size, n_filters, in_channels);
            model.decoder.final_conv_b = ggml_new_tensor_1d(ctx, GGML_TYPE_F32, in_channels);

            model.tensors["decoder.model.15.conv.conv.weight"] = model.decoder.final_conv_w;
            model.tensors["decoder.model.15.conv.conv.bias"] = model.decoder.final_conv_b;
        }

        // quantizer
        {
            model.quantizer.blocks.resize(n_q);

            for (int i = 0; i < n_q; i++) {
                model.quantizer.blocks[i].embed = ggml_new_tensor_2d(ctx, GGML_TYPE_F32, hidden_dim, n_bins);

                model.tensors["quantizer.vq.layers." + std::to_string(i) + "._codebook.embed"] = model.quantizer.blocks[i].embed;
            }
        }
    }

    // allocate the model tensors in a backend buffer
    model.buffer_w = ggml_backend_alloc_ctx_tensors(ctx, model.backend);

    // load weights
    {
        size_t total_size = 0;
        model.n_loaded = 0;

        std::vector<char> read_buf;

        while (true) {
            int32_t n_dims;
            int32_t length;
            int32_t ftype;

            read_safe(infile, n_dims);
            read_safe(infile, length);
            read_safe(infile, ftype);

            if (infile.eof()) {
                break;
            }

            int32_t nelements = 1;
            int32_t ne[3] = {1, 1, 1};
            for (int i = 0; i < n_dims; i++) {
                read_safe(infile, ne[i]);
                nelements *= ne[i];
            }

            std::string name;
            std::vector<char> buf(length);
            infile.read(&buf[0], buf.size());
            name.assign(&buf[0], buf.size());

            if (model.tensors.find(name.data()) == model.tensors.end()) {
                fprintf(stderr, "%s: unknown tensor '%s' in model file\n", __func__, name.data());
                return false;
            }

            auto tensor = model.tensors[name.data()];
            ggml_set_name(tensor, name.c_str());
            if (ggml_nelements(tensor) != nelements) {
                fprintf(stderr, "%s: tensor '%s' has wrong size in model file\n", __func__, name.data());
                return false;
            }

            if (tensor->ne[0] != ne[0] || tensor->ne[1] != ne[1] || tensor->ne[2] != ne[2]) {
                fprintf(stderr, "%s: tensor '%s' has wrong shape in model file: got [%lld, %lld, %lld], expected [%d, %d, %d]\n",
                        __func__, name.data(), tensor->ne[0], tensor->ne[1], tensor->ne[2], ne[0], ne[1], ne[2]);
                return false;
            }

            const size_t bpe = ggml_type_size(ggml_type(ftype));

            if ((nelements * bpe) / ggml_blck_size(tensor->type) != ggml_nbytes(tensor)) {
                fprintf(stderr, "%s: tensor '%s' has wrong size in model file: got %zu, expected %zu\n",
                        __func__, name.data(), ggml_nbytes(tensor), nelements * bpe);
                return false;
            }

            if (ggml_backend_buffer_is_host(model.buffer_w)) {
                // for some backends such as CPU and Metal, the tensor data is in system memory and we can read directly into it
                infile.read(reinterpret_cast<char *>(tensor->data), ggml_nbytes(tensor));
            } else {
                // read into a temporary buffer first, then copy to device memory
                read_buf.resize(ggml_nbytes(tensor));
                infile.read(read_buf.data(), ggml_nbytes(tensor));
                ggml_backend_tensor_set(tensor, read_buf.data(), 0, ggml_nbytes(tensor));
            }

            total_size += ggml_nbytes(tensor);
            model.n_loaded++;
        }

        printf("%s: model size = %.2f MB\n", __func__, total_size / 1024.0 / 1024.0);
    }

    infile.close();

    return true;
}

// Create a new ggml_cgraph with the given size (usually ENCODEC_MAX_NODES). We need a
// custom function since the graph is so large, it overpasses the max built-in ggml
// default size.
static struct ggml_cgraph * encodec_ggml_cgraph_create(size_t size) {
    struct ggml_cgraph * cgraph = (struct ggml_cgraph *)calloc(1, sizeof(struct ggml_cgraph));
    cgraph->size = size;
    cgraph->n_nodes = 0;
    cgraph->n_leafs = 0;
    cgraph->nodes = (struct ggml_tensor **)calloc(1, size * sizeof(struct ggml_tensor *));
    cgraph->leafs = (struct ggml_tensor **)calloc(1, size * sizeof(struct ggml_tensor *));

    // next primes after powers of two
    static const size_t primes[] = {
        2, 3, 5, 11, 17, 37, 67, 131, 257, 521, 1031,
        2053, 4099, 8209, 16411, 32771, 65537, 131101,
        262147, 524309, 1048583, 2097169, 4194319, 8388617,
        16777259, 33554467, 67108879, 134217757, 268435459,
        536870923, 1073741827, 2147483659
    };
    static const size_t n_primes = sizeof(primes)/sizeof(primes[0]);

    // find the smallest prime that is larger or equal to size
    size_t l = 0;
    size_t r = n_primes;
    while (l < r) {
        size_t m = (l + r)/2;
        if (primes[m] < size * 2) {
            l = m + 1;
        } else {
            r = m;
        }
    }
    size_t hash_size = l < n_primes ? primes[l] : (size * 2 + 1);

    cgraph->visited_hash_set.size = hash_size;
    cgraph->visited_hash_set.keys = (struct ggml_tensor **)calloc(1, hash_size * sizeof(struct ggml_tensor *));
    cgraph->visited_hash_set.used = (ggml_bitset_t *)calloc(1, ggml_bitset_size(hash_size) * sizeof(ggml_bitset_t));
    cgraph->order = GGML_CGRAPH_EVAL_ORDER_LEFT_TO_RIGHT;

    return cgraph;
}

void encodec_build_graph(struct encodec_context * ectx,
                                    const float * inp_audio,
                                      const int   n_samples,
                       const encodec_run_mode_t   mode) {
    assert(mode == encodec_run_mode_t::FULL || mode == encodec_run_mode_t::ENCODE);

    const auto & model   = ectx->model;
    const auto & hparams = model.hparams;
    const auto & allocr  = ectx->allocr;

    auto & gf = ectx->gf;

    const int * ratios       = hparams.ratios;
    const int kernel_size    = hparams.kernel_size;
    const int res_kernel_sz  = hparams.residual_kernel_size;
    const int stride         = hparams.stride;
    const int n_bins         = hparams.n_bins;
    const int n_q            = hparams.n_q;
    const int sr             = hparams.sr;
    const int bandwidth      = hparams.bandwidth;
    const int hop_length     = hparams.hop_length;
    const int hidden_dim     = hparams.hidden_dim;

    // since we are using ggml-alloc, this buffer only needs enough space to hold the
    // ggml_tensor and ggml_cgraph structs, but not the tensor data
    static size_t buf_size = ggml_tensor_overhead() * ENCODEC_MAX_NODES + ggml_graph_overhead();
    static std::vector<uint8_t> buf(buf_size);

    struct ggml_init_params ggml_params = {
        /*.mem_size   =*/ buf_size,
        /*.mem_buffer =*/ buf.data(),
        /*.no_alloc   =*/ true,  // the tensors will be allocated later by ggml_gallocr_alloc_graph()
    };

    struct ggml_context * ctx0 = ggml_init(ggml_params);

    gf = std::unique_ptr<struct ggml_cgraph, encodec_ggml_cgraph_deleter>(encodec_ggml_cgraph_create(ENCODEC_MAX_NODES));

    struct ggml_tensor * inp = ggml_new_tensor_1d(ctx0, GGML_TYPE_F32, n_samples);
    ggml_set_name(inp, "inp");
    ggml_set_input(inp);

    const struct encodec_encoder   * encoder   = & model.encoder;
    const struct encodec_quantizer * quantizer = & model.quantizer;
    const struct encodec_decoder   * decoder   = & model.decoder;

    struct ggml_tensor * encoded   = encodec_forward_encoder(
        encoder, ctx0, inp, ratios, kernel_size, res_kernel_sz, stride);

    struct ggml_tensor * codes     = encodec_forward_quantizer_encode(
        quantizer, ctx0, encoded, n_bins, sr, bandwidth, hop_length);

    struct ggml_tensor * quantized = encodec_forward_quantizer_decode(
        quantizer, ctx0, codes, hidden_dim, n_bins, sr, bandwidth, hop_length);

    struct ggml_tensor * decoded   = encodec_forward_decoder(
        decoder, ctx0, quantized, ratios, kernel_size, res_kernel_sz, stride);

    switch (mode) {
        case encodec_run_mode_t::FULL: {
            ggml_set_name(decoded, "decoded");
            ggml_set_output(decoded);
            ggml_build_forward_expand(gf.get(), decoded);
        } break;
        case encodec_run_mode_t::ENCODE: {
            ggml_set_name(codes, "codes");
            ggml_set_output(codes);
            ggml_build_forward_expand(gf.get(), codes);
        } break;
        case encodec_run_mode_t::DECODE: {
            assert(false);
        } break;
        default: {
            fprintf(stderr, "%s: unknown run mode\n", __func__);
        } break;
    }

    ggml_free(ctx0);

    ectx->encoded = encoded;
    ectx->codes   = codes;
    ectx->decoded = decoded;
}

void encodec_build_graph(struct encodec_context * ectx,
                                  const int32_t * codes,
                                      const int   n_codes,
                       const encodec_run_mode_t   mode) {
    assert(mode == encodec_run_mode_t::DECODE);

    const auto & model   = ectx->model;
    const auto & hparams = model.hparams;
    const auto & allocr  = ectx->allocr;

    auto & gf = ectx->gf;

    const int n_bins        = hparams.n_bins;
    const int sr            = hparams.sr;
    const int bandwidth     = hparams.bandwidth;
    const int hop_length    = hparams.hop_length;
    const int hidden_dim    = hparams.hidden_dim;
    const int * ratios      = hparams.ratios;
    const int kernel_size   = hparams.kernel_size;
    const int res_kernel_sz = hparams.residual_kernel_size;
    const int stride        = hparams.stride;

    const int frame_rate = (int)ceilf(sr / hop_length);
    const int n_q = get_num_quantizers_for_bandwidth(n_bins, frame_rate, bandwidth);

    if (n_codes % n_q != 0) {
        fprintf(stderr, "%s: invalid number of codes\n", __func__);
        assert(false);
    }

    const int N = n_codes / n_q;

    static size_t buf_size = ggml_tensor_overhead() * ENCODEC_MAX_NODES + ggml_graph_overhead();
    static std::vector<uint8_t> buf(buf_size);

    struct ggml_init_params ggml_params = {
        /*.mem_size   =*/ buf_size,
        /*.mem_buffer =*/ buf.data(),
        /*.no_alloc   =*/ true,
    };

    struct ggml_context * ctx0 = ggml_init(ggml_params);

    gf = std::unique_ptr<struct ggml_cgraph, encodec_ggml_cgraph_deleter>(encodec_ggml_cgraph_create(ENCODEC_MAX_NODES));

    struct ggml_tensor * inp_codes = ggml_new_tensor_2d(ctx0, GGML_TYPE_I32, N, n_q);
    ggml_set_name(inp_codes, "inp_codes");
    ggml_set_input(inp_codes);

    const struct encodec_quantizer * quantizer = & model.quantizer;
    const struct encodec_decoder   * decoder   = & model.decoder;

    struct ggml_tensor * quantized = encodec_forward_quantizer_decode(
        quantizer, ctx0, inp_codes, hidden_dim, n_bins, sr, bandwidth, hop_length
    );

    struct ggml_tensor * decoded = encodec_forward_decoder(
        decoder, ctx0, quantized, ratios, kernel_size, res_kernel_sz, stride
    );

    switch (mode) {
        case encodec_run_mode_t::DECODE: {
            ggml_set_name(decoded, "decoded");
            ggml_set_output(decoded);
            ggml_build_forward_expand(gf.get(), decoded);
        } break;
        default: {
            fprintf(stderr, "%s: unknown run mode\n", __func__);
            assert(false);
        } break;
    }

    ggml_free(ctx0);

    ectx->codes   = inp_codes;
    ectx->decoded = decoded;
}

<<<<<<< HEAD
static void encodec_zero_tensor(struct ggml_cgraph *gf, const char *name) {
    struct ggml_tensor *tensor = ggml_graph_get_tensor(gf, name);
    // create a zero array
    // ggml_backend_tensor_set(tensor, zeros, 0, tensor->ne * ggml_element_size(tensor));
    // ggml_set_zero(tensor);
=======
static void encodec_zero_tensor(struct ggml_cgraph * gf, const char * name) {
    struct ggml_tensor * tensor = ggml_graph_get_tensor(gf, name);
    ggml_set_zero(tensor);
>>>>>>> bd9abb43
}

bool encodec_eval_internal(struct encodec_context * ectx,
                                      const float * raw_audio,
                                        const int   n_samples,
                                        const int   n_threads,
                         const encodec_run_mode_t   mode) {
    auto & model  = ectx->model;
    auto & allocr = ectx->allocr;
    auto & gf     = ectx->gf;

    encodec_build_graph(ectx, raw_audio, n_samples, mode);

    // allocate the graph tensors
    ggml_gallocr_alloc_graph(allocr, gf.get());

    // set the graph inputs
    struct ggml_tensor * inp = ggml_graph_get_tensor(gf.get(), "inp");
    ggml_backend_tensor_set(inp, raw_audio, 0, n_samples * ggml_element_size(inp));

    // make sure accumulation tensor are zeroed
    encodec_zero_tensor(gf.get(), "enc_l0_ht");
    encodec_zero_tensor(gf.get(), "enc_l1_ht");
    encodec_zero_tensor(gf.get(), "enc_l0_ct");
    encodec_zero_tensor(gf.get(), "enc_l1_ct");

    encodec_zero_tensor(gf.get(), "dec_l0_ht");
    encodec_zero_tensor(gf.get(), "dec_l1_ht");
    encodec_zero_tensor(gf.get(), "dec_l0_ct");
    encodec_zero_tensor(gf.get(), "dec_l1_ct");

    encodec_zero_tensor(gf.get(), "quantized_out");

    // run the computation
    if (ggml_backend_is_cpu(model.backend)) {
        ggml_backend_cpu_set_n_threads(model.backend, n_threads);
    }

    ggml_backend_graph_compute(model.backend, gf.get());

    return true;
}

bool encodec_eval_internal(struct encodec_context * ectx,
                                    const int32_t * codes,
                                        const int   n_codes,
                                        const int   n_threads,
                         const encodec_run_mode_t   mode) {
    auto & model  = ectx->model;
    auto & allocr = ectx->allocr;
    auto & gf     = ectx->gf;

    encodec_build_graph(ectx, codes, n_codes, mode);

    // allocate the graph tensors
    ggml_gallocr_alloc_graph(allocr, gf.get());

    // set the graph inputs
    struct ggml_tensor * inp = ggml_graph_get_tensor(gf.get(), "inp_codes");
    ggml_backend_tensor_set(inp, codes, 0, n_codes * ggml_element_size(inp));

    // make sure accumulation tensor are zeroed
    encodec_zero_tensor(gf.get(), "enc_l0_ht");
    encodec_zero_tensor(gf.get(), "enc_l1_ht");
    encodec_zero_tensor(gf.get(), "enc_l0_ct");
    encodec_zero_tensor(gf.get(), "enc_l1_ct");

    encodec_zero_tensor(gf.get(), "dec_l0_ht");
    encodec_zero_tensor(gf.get(), "dec_l1_ht");
    encodec_zero_tensor(gf.get(), "dec_l0_ct");
    encodec_zero_tensor(gf.get(), "dec_l1_ct");

    encodec_zero_tensor(gf.get(), "quantized_out");

    // run the computation
    if (ggml_backend_is_cpu(model.backend)) {
        ggml_backend_cpu_set_n_threads(model.backend, n_threads);
    }

    ggml_backend_graph_compute(model.backend, gf.get());

    return true;
}

bool encodec_eval(struct encodec_context * ectx,
                             const float * raw_audio,
                               const int   n_samples,
                               const int   n_threads,
                const encodec_run_mode_t   mode) {
    const int64_t t_start_us = ggml_time_us();

    // allocate the compute buffer
    {
        // create a graph allocator with the backend's default buffer type
        ectx->allocr = ggml_gallocr_new(ggml_backend_get_default_buffer_type(ectx->model.backend));

        // create the graph for memory usage estimation
        encodec_build_graph(ectx, raw_audio, n_samples, mode);

        // pre-allocate the compute buffer
        ggml_gallocr_reserve(ectx->allocr, ectx->gf.get());
        size_t mem_size = ggml_gallocr_get_buffer_size(ectx->allocr, 0);
        fprintf(stderr, "%s: compute buffer size: %.2f MB\n\n", __func__, mem_size / 1024.0 / 1024.0);
    }

    // encodec eval
    if (!encodec_eval_internal(ectx, raw_audio, n_samples, n_threads, mode)) {
        fprintf(stderr, "%s: failed to run encodec eval\n", __func__);
        return false;
    }

    ectx->stats.t_compute_us = ggml_time_us() - t_start_us;

    return true;
}

bool encodec_eval(struct encodec_context * ectx,
                           const int32_t * codes,
                               const int   n_codes,
                               const int   n_threads,
                const encodec_run_mode_t   mode) {
    const int64_t t_start_ms = ggml_time_us();

    // allocate the compute buffer
    {
        // create a graph allocator with the backend's default buffer type
        ectx->allocr = ggml_gallocr_new(ggml_backend_get_default_buffer_type(ectx->model.backend));

        // create the graph for memory usage estimation
        encodec_build_graph(ectx, codes, n_codes, mode);

        // pre-allocate the compute buffer
        ggml_gallocr_reserve(ectx->allocr, ectx->gf.get());
        size_t mem_size = ggml_gallocr_get_buffer_size(ectx->allocr, 0);
        fprintf(stderr, "%s: compute buffer size: %.2f MB\n\n", __func__, mem_size / 1024.0 / 1024.0);
    }


    // encodec eval
    if (!encodec_eval_internal(ectx, codes, n_codes, n_threads, mode)) {
        fprintf(stderr, "%s: failed to run encodec eval\n", __func__);
        return false;
    }

    ectx->stats.t_compute_us = ggml_time_us() - t_start_ms;

    return true;
}

bool encodec_reconstruct_audio(struct encodec_context * ectx,
                                          const float * raw_audio,
                                            const int   n_samples,
                                            const int   n_threads) {
    if (raw_audio == nullptr) {
        fprintf(stderr, "%s: null input audio\n", __func__);
        return false;
    }

    if (!encodec_eval(ectx, raw_audio, n_samples, n_threads, encodec_run_mode_t::FULL)) {
        fprintf(stderr, "%s: failed to run encodec eval\n", __func__);
        return false;
    }

    if (!ectx->decoded) {
        fprintf(stderr, "%s: null decoded tensor\n", __func__);
        return false;
    }

    struct ggml_tensor * decoded = ectx->decoded;

    auto & out_audio = ectx->out_audio;

    int out_length = decoded->ne[0];
    out_audio.resize(out_length);

    ggml_backend_tensor_get(decoded, out_audio.data(), 0, out_length * ggml_element_size(decoded));

    return true;
}

bool encodec_compress_audio(struct encodec_context * ectx,
                                       const float * raw_audio,
                                         const int   n_samples,
                                         const int   n_threads) {
    if (!encodec_eval(ectx, raw_audio, n_samples, n_threads, encodec_run_mode_t::ENCODE)) {
        fprintf(stderr, "%s: failed to run encodec eval\n", __func__);
        return false;
    }

    if (!ectx->codes) {
        fprintf(stderr, "%s: null codes tensor\n", __func__);
        return false;
    }

    struct ggml_tensor * codes = ectx->codes;

    auto & out_codes = ectx->out_codes;

    int out_length = codes->ne[0] * codes->ne[1];
    out_codes.resize(out_length);

    ggml_backend_tensor_get(codes, out_codes.data(), 0, out_length * ggml_element_size(codes));

    return true;
}

bool encodec_decompress_audio(struct encodec_context * ectx,
                                       const int32_t * codes,
                                           const int   n_codes,
                                           const int   n_threads) {
    if (!encodec_eval(ectx, codes, n_codes, n_threads, encodec_run_mode_t::DECODE)) {
        fprintf(stderr, "%s: failed to run encodec eval\n", __func__);
        return false;
    }

    if (!ectx->decoded) {
        fprintf(stderr, "%s: null decoded tensor\n", __func__);
        return false;
    }

    struct ggml_tensor * decoded = ectx->decoded;

    auto & out_audio = ectx->out_audio;

    int out_length = decoded->ne[0];
    out_audio.resize(out_length);

    ggml_backend_tensor_get(decoded, out_audio.data(), 0, out_length * ggml_element_size(decoded));

    return true;
}

// The offset parameter is used to adapt to two scenarios:
// 1. If offset is 0, it is assumed the file only contains the Encodec weights, hence
//    the model is loaded from the beginning of the file.
// 2. If offset is gt 0, it is assumed the file contains the weights and then the Encodec
//    model, hence the model is loaded from the offset. This is the case for Bark.
// Note that we used to have an encodec_load_model taking a reference to a file stream
// but it was removed to comply the C-header requirements.
struct encodec_context * encodec_load_model(const char * model_path, const int offset, int n_gpu_layers) {
    int64_t t_start_load_us = ggml_time_us();

    auto infile = std::ifstream(model_path, std::ios::binary);
    if (!infile) {
        fprintf(stderr, "%s: failed to open '%s'\n", __func__, model_path);
        return nullptr;
    }

    if (offset > 0) {
        infile.seekg(offset);
    }

    struct encodec_context * ectx = new encodec_context();

    ectx->model = encodec_model();
    if (!encodec_load_model_weights(infile, ectx->model, n_gpu_layers)) {
        fprintf(stderr, "%s: failed to load model weights from '%s'\n", __func__, model_path);
        return {};
    }

    // pre-compute the number of codebooks required
    int bandwidth = ectx->model.hparams.bandwidth;
    int sr = ectx->model.hparams.sr;

    int hop_length = 1;

    for (int i = 0; i < 4; i++) {
        hop_length *= ectx->model.hparams.ratios[i];
    }

    ectx->model.hparams.hop_length = hop_length;
    ectx->model.hparams.n_q        = get_num_codebooks(bandwidth, hop_length, sr);

    ectx->stats.t_load_us          = ggml_time_us() - t_start_load_us;

    return ectx;
}

void encodec_free(struct encodec_context * ectx) {
    if (!ectx)
        return;

    if (ectx->model.ctx)
        ggml_free(ectx->model.ctx);

    if (ectx->buf_compute)
        ggml_backend_buffer_free(ectx->buf_compute);

    ggml_backend_buffer_free(ectx->model.buffer_w);
    ggml_backend_free(ectx->model.backend);

    delete ectx;
}

void encodec_set_target_bandwidth(struct encodec_context * ectx, int bandwidth) {
    ectx->model.hparams.bandwidth = bandwidth;
}

void encodec_set_sample_rate(struct encodec_context * ectx, int sample_rate) {
    ectx->model.hparams.sr = sample_rate;
}

const struct encodec_statistics * encodec_get_statistics(struct encodec_context * ectx) {
    if (!ectx) {
        fprintf(stderr, "%s: null context\n", __func__);
        return nullptr;
    }
    return &ectx->stats;
}

void encodec_reset_statistics(struct encodec_context * ectx) {
    if (!ectx) {
        fprintf(stderr, "%s: null context\n", __func__);
        return;
    }
    memset(&ectx->stats, 0, sizeof(ectx->stats));
}

float * encodec_get_audio(struct encodec_context * ectx) {
    if (!ectx) {
        fprintf(stderr, "%s: null context\n", __func__);
        return nullptr;
    }
    return ectx->out_audio.data();
}

int encodec_get_audio_size(struct encodec_context * ectx) {
    if (!ectx) {
        fprintf(stderr, "%s: null context\n", __func__);
        return 0;
    }
    return ectx->out_audio.size();
}

int32_t * encodec_get_codes(struct encodec_context * ectx) {
    if (!ectx) {
        fprintf(stderr, "%s: null context\n", __func__);
        return nullptr;
    }
    return ectx->out_codes.data();
}

int encodec_get_codes_size(struct encodec_context * ectx) {
    if (!ectx) {
        fprintf(stderr, "%s: null context\n", __func__);
        return 0;
    }
    return ectx->out_codes.size();
}<|MERGE_RESOLUTION|>--- conflicted
+++ resolved
@@ -707,17 +707,11 @@
     ectx->decoded = decoded;
 }
 
-<<<<<<< HEAD
-static void encodec_zero_tensor(struct ggml_cgraph *gf, const char *name) {
-    struct ggml_tensor *tensor = ggml_graph_get_tensor(gf, name);
+static void encodec_zero_tensor(struct ggml_cgraph * gf, const char * name) {
+    struct ggml_tensor * tensor = ggml_graph_get_tensor(gf, name);
     // create a zero array
     // ggml_backend_tensor_set(tensor, zeros, 0, tensor->ne * ggml_element_size(tensor));
     // ggml_set_zero(tensor);
-=======
-static void encodec_zero_tensor(struct ggml_cgraph * gf, const char * name) {
-    struct ggml_tensor * tensor = ggml_graph_get_tensor(gf, name);
-    ggml_set_zero(tensor);
->>>>>>> bd9abb43
 }
 
 bool encodec_eval_internal(struct encodec_context * ectx,
